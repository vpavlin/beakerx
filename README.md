<!--
    Copyright 2017 TWO SIGMA OPEN SOURCE, LLC

    Licensed under the Apache License, Version 2.0 (the "License");
    you may not use this file except in compliance with the License.
    You may obtain a copy of the License at

           http://www.apache.org/licenses/LICENSE-2.0

    Unless required by applicable law or agreed to in writing, software
    distributed under the License is distributed on an "AS IS" BASIS,
    WITHOUT WARRANTIES OR CONDITIONS OF ANY KIND, either express or implied.
    See the License for the specific language governing permissions and
    limitations under the License.
-->

<img width="900" alt="banner" src="https://user-images.githubusercontent.com/963093/34594978-31d70312-f1a2-11e7-861c-705a9e932c3c.png">

# BeakerX: Beaker extensions for Jupyter

[![Build Status](http://ec2-54-175-192-115.compute-1.amazonaws.com:8080/buildStatus/icon?job=BeakerX_master)](http://ec2-54-175-192-115.compute-1.amazonaws.com:8080/job/BeakerX_master)
[![Gitter chat](https://badges.gitter.im/twosigma/beakerx.png)](https://gitter.im/twosigma/beakerx)
[![Release](https://jitpack.io/v/twosigma/beakerx.svg)](https://jitpack.io/#twosigma/beakerx)
[![NPM version](https://badge.fury.io/js/beakerx.svg)](http://badge.fury.io/js/beakerx)
[![PyPI Version](https://badge.fury.io/py/beakerx.svg)](http://badge.fury.io/py/beakerx)
[![Anaconda-Server Badge](https://anaconda.org/conda-forge/beakerx/badges/version.svg)](https://anaconda.org/conda-forge/beakerx)
<<<<<<< HEAD
[![Binder](https://mybinder.org/badge.svg)](https://mybinder.org/v2/gh/twosigma/beakerx/0.13.0?filepath=StartHere.ipynb)
=======
[![Binder](https://mybinder.org/badge.svg)](https://mybinder.org/v2/gh/twosigma/beakerx/0.14.0?filepath=StartHere.ipynb)
>>>>>>> 39ac4d3a

BeakerX is a collection of JVM kernels and interactive widgets for
plotting, tables, autotranslation, and other extensions to Jupyter
Notebook.  BeakerX is in beta and under active development.

The [documentation](https://github.com/twosigma/beakerx/blob/master/StartHere.ipynb) consists of tutorial notebooks on GitHub.
<<<<<<< HEAD
You can try it in the cloud for free with [Binder](https://mybinder.org/v2/gh/twosigma/beakerx/0.13.0?filepath=StartHere.ipynb).
=======
You can try it in the cloud for free with [Binder](https://mybinder.org/v2/gh/twosigma/beakerx/0.14.0?filepath=StartHere.ipynb).
>>>>>>> 39ac4d3a

BeakerX is the successor to the [Beaker Notebook (source code
archive)](https://github.com/twosigma/beaker-notebook-archive).  It
comes from [Two Sigma Open
Source](http://opensource.twosigma.com/). Yes we are
[hiring](https://www.twosigma.com/careers).

This README is for developers.  Users should see the
[documentation](http://beakerx.com/documentation) on the homepage for
how to install and run BeakerX.



### Dependencies:

* [conda](https://www.anaconda.com/download/)
* [yarn](https://yarnpkg.com/lang/en/docs/install/)

### Build and Install

```
conda create -y -n beakerx 'python>=3' nodejs pandas openjdk maven
source activate beakerx
conda config --env --add pinned_packages 'openjdk>8.0.121'
conda install -y -c conda-forge ipywidgets
(cd beakerx; pip install -e . --verbose)
beakerx install
```

### Build and Install for Jupyter Lab

```
conda create -y -n labx 'python>=3' nodejs pandas openjdk maven
source activate labx
conda config --env --add pinned_packages 'openjdk>8.0.121'
conda install -y -c conda-forge jupyterlab
(cd beakerx; pip install -e . --verbose)
beakerx install
jupyter labextension install @jupyter-widgets/jupyterlab-manager
(cd js/lab; jupyter labextension install .)
```

### Running with Docker

```
docker run -p 8888:8888 beakerx/beakerx
```

### Update after Java change

The kernels are installed to run out of the repo, so just a local
build should suffice:

```
(cd kernel; ./gradlew build)
```

### Update after JS change

The notebook extensions are installed to run out of the repo, so just
a local build should suffice:

```
(cd js/notebook; yarn install)
```

### Run Tests

The Java unit tests are run with every build. See [test/README.md] for how to run the e2e tests.

## Groovy with Interactive Plotting and Tables:
<img width="900" alt="screen shot" src="https://user-images.githubusercontent.com/963093/28300136-585f9f7c-6b4b-11e7-8827-b5807d3fc9a8.png">

## Autotranslation from Python to JavaScript

<img width="900" alt="screen shot" src="https://cloud.githubusercontent.com/assets/963093/21077947/261def64-bf2a-11e6-8518-4845caf75690.png">

## Architecture and Code Overview

BeakerX is a collection of kernels and extensions for Jupyter.
The code is organized into subdirectories as follows:

* [beakerx](beakerx) The Python packages.  The main beakerx package has:

  * a customized KernelSpec to allow BeakerX to configure the JVMs
    started to run the kernels,
  
  * the beakerx command line program, which has the bkr2ipynb
    converter as well as install and uninstall functions,
  
  * the Python API for the runtime (tables, plots, easyform),
    including automatically installing a displayer for pandas tables,
    and autotranslation;
  
  * the webpack (compiled JavaScript, TypeScript, CSS, fonts, images);
    and

  * the compiled Java JARs.

  There is a separate python package (beakerx_magics) for the
  `%%groovy` magic so it can always be loaded *without* loading the
  regular beakerx package (which would turn on display of pandas
  tables with our table widget).

* [doc](doc) Documentation consisting of executable tutorial
  notebooks.  [StartHere.ipynb](StartHere.ipynb) at the top level
  links to these and is the intended way to navigate them.  There is a
  subdirectory for each language.

* [docker](docker) configuration files for creating the Docker image.
  There is a subdirectory [docker/base](docker/base) for an image with
  BeakerX's dependencies (the Ubuntu and conda packages).  The main
  image is built by compiling BeakerX and installing BeakerX in the
  base image.

* [js](js) There are two subdirectories of JavaScript and TypeScript,
  [js/lab](js/lab) and [js/notebook](js/notebook).  New code is being
  written in TypeScript.

  The lab subdirectory has the extension for Jupyter Lab (distributed
  by npm).  Notebook has two extensions, one for the widgets (which
  are included in Lab as well, and are also separately distributed
  with npm for embedded applications such as nbviewer), and one for
  the notebook application.  This adds a tab to the tree view with our
  options panel.  And for regular notebook pages the extension
  handles:

  * running initialization cells,
  
  * publication,
  
  * autotranslation,
  
  * the getCodeCells and runByTag APIs,
  
  * callbacks for table and plot actions,
  
  * UI customizations such as changing the fonts, allowing wide code
    cells, and disabling autosave.

* [kernel](kernel) The Java implementation of the kernels is here.
  The main directory is [kernel/base](kernel/base) which has generic
  code for all the languages.  The base kernel has classes for
  Jupyter's Comm protocol (a layer over ZMQ), magics, the classpath
  (including loading from maven), and the kernel parts of the widget
  APIs.

  There is also a subdirectory for each language which has the
  evaluator for that language. Scala has wrappers for the widgets
  so they have native types.

* [test](test) The e2e tests, which are made with
  [webdriver](http://webdriver.io/) (selenium, chromedriver, jasmine).

## Architecture and Code Overview

BeakerX is a collection of kernels and extensions for Jupyter.
The code is organized into subdirectories as follows:

* [beakerx](beakerx) The Python packages.  The main beakerx package has:

  * a customized KernelSpec to allow BeakerX to configure the JVMs
    started to run the kernels,
  
  * the beakerx command line program, which has the bkr2ipynb
    converter as well as install and uninstall functions,
  
  * the Python API for the runtime (tables, plots, easyform),
    including automatically installing a displayer for pandas tables,
    and autotranslation;
  
  * the webpack (compiled JavaScript, TypeScript, CSS, fonts, images);
    and

  * the compiled Java JARs.

  There is a seperate python package (beakerx_magics) for the
  `%%groovy` magic so it can always be loaded *without* loading the
  regular beakerx package (which would turn on display of pandas
  tables with our table widget).

* [doc](doc) Documentation consisting of executable tutorial
  notebooks.  [StartHere.ipynb](StartHere.ipynb) at the top level
  links to these and is the intended way to navigate them.  There is a
  subdirectory for each language.

* [docker](docker) configuration files for creating the Docker image.
  There is a subdirectory [doc/base](doc/base) for an image with
  BeakerX's dependencies (the Ubuntu and conda packages).  The main
  image is built by compiling BeakerX and installing BeakerX in the
  base image.

* [js](js) There are two subdirectories of JavaScript and TypeScript,
  [js/lab](js/lab) and [js/notebook](js/notebook).  New code is being
  written in TypeScript.

  The lab subdirectory has the extension for Jupyter Lab (distributed
  by npm).  Notebook has two extensions, one for the widgets (which
  are included in Lab as well, and are also seperately distributed
  with npm for embedded applications such as nbviewer), and one for
  the notebook application.  This adds a tab to the tree view with our
  options panel.  And for regular notebook pages the extension
  handles:

  * running initialization cells,
  
  * publication,
  
  * autotranslation,
  
  * the getCodeCells and runByTag APIs,
  
  * callbacks for table and plot actions,
  
  * UI customizations such as changing the fonts, allowing wide code
    cells, and disabling autosave.

* [kernel](kernel) The Java implementation of the kernels is here.
  The main directory is [kernel/base](kernel/base) which has generic
  code for all the languages.  The base kernel has classes for
  Jupyter's Comm protocol (a layer over ZMQ), magics, the classpath
  (including loading from maven), and the kernl parts of the widget
  APIs.

  There is also a subdirectory for each language which has the
  evaluator for that language, plus scala has wrappers for the widgets
  so they have native types.

* [test](test) The e2e tests, which are made with wdio (selenium,
  chromedriver, jasmine).

## Contributing

See [CONTRIBUTING.md](CONTRIBUTING.md).

## Releasing

See [RELEASE.md](RELEASE.md).

## Attribution

Beaker contains and depends on many projects including:

The kernel is originally derived from
[lappsgrid](https://github.com/lappsgrid-incubator/jupyter-groovy-kernel),
but has been rewritten in Java and refactored and expanded.

The Java support uses Adrian Witas' org.abstractmeta.toolbox.

<a href="http://www.antlr.org/license.html">ANTLR</a> Copyright (c) 2012 Terence Parr and Sam Harwell

<a href="https://github.com/mbostock/d3/blob/master/LICENSE">d3</a> Copyright (c) 2010-2015, Michael Bostock

<a href="https://github.com/ipython/ipython/blob/master/COPYING.rst">IPython</a> Copyright (c) 2008-2014, IPython Development Team
Copyright (c) 2001-2007, Fernando Perez
Copyright (c) 2001, Janko Hauser
Copyright (c) 2001, Nathaniel Gray

<a href="https://github.com/JuliaLang/julia/blob/master/LICENSE.md">Julia</a> Copyright (c) 2009-2015: Jeff Bezanson, Stefan Karpinski, Viral B. Shah, and other contributors

<a href="http://www.scala-lang.org/license.html">Scala</a> Copyright (c) 2002-2015 EPFL
      Copyright (c) 2011-2015 Typesafe, Inc.

<a href=" http://www.h2database.com/html/license.html"> H2 database
engine</a>
This software contains unmodified binary redistributions for H2
database engine (http://www.h2database.com/), which is dual licensed
and available under the MPL 2.0 (Mozilla Public License) or under the
EPL 1.0 (Eclipse Public License).  An original copy of the license
agreement can be found at: http://www.h2database.com/html/license.html
<|MERGE_RESOLUTION|>--- conflicted
+++ resolved
@@ -24,22 +24,14 @@
 [![NPM version](https://badge.fury.io/js/beakerx.svg)](http://badge.fury.io/js/beakerx)
 [![PyPI Version](https://badge.fury.io/py/beakerx.svg)](http://badge.fury.io/py/beakerx)
 [![Anaconda-Server Badge](https://anaconda.org/conda-forge/beakerx/badges/version.svg)](https://anaconda.org/conda-forge/beakerx)
-<<<<<<< HEAD
-[![Binder](https://mybinder.org/badge.svg)](https://mybinder.org/v2/gh/twosigma/beakerx/0.13.0?filepath=StartHere.ipynb)
-=======
 [![Binder](https://mybinder.org/badge.svg)](https://mybinder.org/v2/gh/twosigma/beakerx/0.14.0?filepath=StartHere.ipynb)
->>>>>>> 39ac4d3a
 
 BeakerX is a collection of JVM kernels and interactive widgets for
 plotting, tables, autotranslation, and other extensions to Jupyter
 Notebook.  BeakerX is in beta and under active development.
 
 The [documentation](https://github.com/twosigma/beakerx/blob/master/StartHere.ipynb) consists of tutorial notebooks on GitHub.
-<<<<<<< HEAD
-You can try it in the cloud for free with [Binder](https://mybinder.org/v2/gh/twosigma/beakerx/0.13.0?filepath=StartHere.ipynb).
-=======
 You can try it in the cloud for free with [Binder](https://mybinder.org/v2/gh/twosigma/beakerx/0.14.0?filepath=StartHere.ipynb).
->>>>>>> 39ac4d3a
 
 BeakerX is the successor to the [Beaker Notebook (source code
 archive)](https://github.com/twosigma/beaker-notebook-archive).  It
@@ -194,83 +186,6 @@
 * [test](test) The e2e tests, which are made with
   [webdriver](http://webdriver.io/) (selenium, chromedriver, jasmine).
 
-## Architecture and Code Overview
-
-BeakerX is a collection of kernels and extensions for Jupyter.
-The code is organized into subdirectories as follows:
-
-* [beakerx](beakerx) The Python packages.  The main beakerx package has:
-
-  * a customized KernelSpec to allow BeakerX to configure the JVMs
-    started to run the kernels,
-  
-  * the beakerx command line program, which has the bkr2ipynb
-    converter as well as install and uninstall functions,
-  
-  * the Python API for the runtime (tables, plots, easyform),
-    including automatically installing a displayer for pandas tables,
-    and autotranslation;
-  
-  * the webpack (compiled JavaScript, TypeScript, CSS, fonts, images);
-    and
-
-  * the compiled Java JARs.
-
-  There is a seperate python package (beakerx_magics) for the
-  `%%groovy` magic so it can always be loaded *without* loading the
-  regular beakerx package (which would turn on display of pandas
-  tables with our table widget).
-
-* [doc](doc) Documentation consisting of executable tutorial
-  notebooks.  [StartHere.ipynb](StartHere.ipynb) at the top level
-  links to these and is the intended way to navigate them.  There is a
-  subdirectory for each language.
-
-* [docker](docker) configuration files for creating the Docker image.
-  There is a subdirectory [doc/base](doc/base) for an image with
-  BeakerX's dependencies (the Ubuntu and conda packages).  The main
-  image is built by compiling BeakerX and installing BeakerX in the
-  base image.
-
-* [js](js) There are two subdirectories of JavaScript and TypeScript,
-  [js/lab](js/lab) and [js/notebook](js/notebook).  New code is being
-  written in TypeScript.
-
-  The lab subdirectory has the extension for Jupyter Lab (distributed
-  by npm).  Notebook has two extensions, one for the widgets (which
-  are included in Lab as well, and are also seperately distributed
-  with npm for embedded applications such as nbviewer), and one for
-  the notebook application.  This adds a tab to the tree view with our
-  options panel.  And for regular notebook pages the extension
-  handles:
-
-  * running initialization cells,
-  
-  * publication,
-  
-  * autotranslation,
-  
-  * the getCodeCells and runByTag APIs,
-  
-  * callbacks for table and plot actions,
-  
-  * UI customizations such as changing the fonts, allowing wide code
-    cells, and disabling autosave.
-
-* [kernel](kernel) The Java implementation of the kernels is here.
-  The main directory is [kernel/base](kernel/base) which has generic
-  code for all the languages.  The base kernel has classes for
-  Jupyter's Comm protocol (a layer over ZMQ), magics, the classpath
-  (including loading from maven), and the kernl parts of the widget
-  APIs.
-
-  There is also a subdirectory for each language which has the
-  evaluator for that language, plus scala has wrappers for the widgets
-  so they have native types.
-
-* [test](test) The e2e tests, which are made with wdio (selenium,
-  chromedriver, jasmine).
-
 ## Contributing
 
 See [CONTRIBUTING.md](CONTRIBUTING.md).

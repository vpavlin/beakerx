{
 "cells": [
  {
   "cell_type": "markdown",
   "metadata": {},
   "source": [
    "# Tutorials, Examples, and Demos\n",
    "\n",
    "[Jupyter](http://jupyter.org/) and [BeakerX](http://beakerx.com/) are based on the idea of the lab notebook, brought to life in your web browser. Each notebook is a place for recording the written ideas, data, images, spreadsheets, diagrams, equations, and especially code, that one produces in the course of research. You can analyze, visualize, and document data and science, using multiple programming languages.  BeakerX is an extension of Jupyter, including kernels for the JVM langauges, autotranslation between languages ([prototype](https://github.com/twosigma/beakerx/issues/5039)), interactive plots, tables, and more.\n",
    "\n",
    "This is a beta release. There are known issues, please see our [issue tracker](https://github.com/twosigma/beakerx/issues). Your [email feedback](mailto:beakerx-feedback@twosigma.com) is most welcome.\n",
    "\n",
    "[The Jupyter documentation](http://jupyter-notebook.readthedocs.io/en/latest/examples/Notebook/Running%20Code.html) covers interacting with code cells, markdown, and notebooks. The tutorials below show the features of the BeakerX extension.\n",
    "\n",
    "### Languages\n",
    "[Groovy](doc/groovy/Groovy.ipynb), [Java](doc/java/Java.ipynb), [Scala](doc/scala/Scala.ipynb), [Clojure](doc/clojure/Clojure.ipynb), [SQL](doc/sql/Sql.ipynb), [Kotlin](doc/kotlin/Kotlin.ipynb).\n",
    "\n",
    "### Magics\n",
    "[Timing](doc/groovy/TimingMagicCommands.ipynb), [Classpath and Imports](doc/groovy/ClasspathMagicCommands.ipynb), [Defining New Magics](doc/groovy/LoadMagicCommand.ipynb).\n",
    "\n",
    "### Options Panels\n",
    "[Properties, Heap Size, and other JVM Options](doc/groovy/JavaArgs.ipynb), [UI Options](doc/groovy/UIOptions.ipynb).\n",
    "\n",
    "### Autotranslation\n",
    "[Python](doc/python/AutoTranslation.ipynb), [Groovy](doc/groovy/AutoTranslation.ipynb).\n",
    "\n",
    "### Groovy Plotting and Charting\n",
    "[Example and Interaction](doc/groovy/Charting.ipynb), [Time Series and General APIs and Features](doc/groovy/PlotFeatures.ipynb), [Category Plots and Bar Charts](doc/groovy/CategoryPlot.ipynb), [Levels of Detail](doc/groovy/LevelsOfDetails.ipynb), [Histograms](doc/groovy/Histogram.ipynb), [Heatmaps](doc/groovy/Heatmap.ipynb), [Treemaps](doc/groovy/Treemap.ipynb), [Plot Actions](doc/groovy/PlotActions.ipynb), [Plot Seamless Updates](doc/groovy/PlotsPythonStyle.ipynb), [Second Y Axis](doc/groovy/2ndYaxis.ipynb).\n",
    "\n",
    "### Table Display\n",
    "[Groovy API including Actions](doc/groovy/TableAPI.ipynb), [64-Bit Integers and BigNums](doc/groovy/BigInts.ipynb), [Automatic Display of Simple Data Structures](doc/groovy/MapLikeTable.ipynb), [Handling of Large Tables](doc/groovy/BigTable.ipynb).\n",
    "\n",
    "### BeakerX Plotting in Other Languages\n",
    "[JavaScript](doc/python/PlotJSAPI.ipynb), [Python](doc/python/ChartingAPI.ipynb), [Scala](doc/scala/Plot.ipynb).\n",
    "\n",
    "### Python\n",
    "\n",
    "[Tables including pandas integration](doc/python/TableAPI.ipynb), [Time Series](doc/python/ChartingAPI.ipynb), [Heatmaps](doc/python/Heatmap.ipynb),  [Category Plots](doc/python/CategoryPlot.ipynb), [Treemaps](doc/python/Treemap.ipynb), [Histograms](doc/python/Histogram.ipynb), [EasyForm](doc/python/EasyForm.ipynb), [Output Containers](doc/python/OutputContainers.ipynb), [Groovy Magic](doc/python/GroovyMagic.ipynb).\n",
    "\n",
    "### Scala\n",
    "[Tables](doc/scala/TableAPI.ipynb), [Plotting](doc/scala/Plot.ipynb), [EasyForm](doc/scala/EasyForm.ipynb).\n",
    "\n",
    "### Rich Outputs and Displayer Customization\n",
    "\n",
<<<<<<< HEAD
    "[Media and MIME Outputs](doc/groovy/Mime.ipynb),  [Display of Null](doc/groovy/showNullExecutionResult.ipynb), [Custom Displayers and `jvm-repr`](doc/groovy/JvmRepr.ipynb).\n",
    "\n",
    "### Forms, Widgets, and Interaction\n",
    "[EasyForm](doc/groovy/EasyForm.ipynb), [Output Widget](doc/groovy/Output.ipynb), [Output Containers and Layout Managers](doc/groovy/OutputContainers.ipynb), [Groovy interface to Jupyter JS Widgets](doc/groovy/JavaWidgets.ipynb), [Interactive recomputation](doc/groovy/Interactive.ipynb).\n",
=======
    "[Media and MIME Outputs](doc/groovy/Mime.ipynb), [General Display](doc/groovy/GeneralDisplay.ipynb), \n",
    "[Display of Null](doc/groovy/showNullExecutionResult.ipynb), [Custom Displayers and `jvm-repr`](doc/groovy/JvmRepr.ipynb).\n",
    "\n",
    "### Forms, Widgets, and Interaction\n",
    "[EasyForm](doc/groovy/EasyForm.ipynb), [Output Widget](doc/groovy/OutputWidget.ipynb), [Output Containers and Layout Managers](doc/groovy/OutputContainers.ipynb), [Groovy interface to Jupyter JS Widgets](doc/groovy/JavaWidgets.ipynb), [Interactive recomputation](doc/groovy/Interactive.ipynb).\n",
>>>>>>> 39ac4d3a
    "\n",
    "### Automation\n",
    "[Progress Reporting API](doc/groovy/ProgressUpdateReporting.ipynb), [Initialization Cells](doc/python/InitCells.ipynb), [Get Code](doc/groovy/CodeCell.ipynb), [Run Another Cell](doc/groovy/RunCells.ipynb).\n",
    "\n",
    "### Tablesaw\n",
    "[Tablesaw](doc/groovy/Tablesaw.ipynb) Pandas for the JVM.\n",
    "\n",
    "### Spark\n",
    "[Spark](doc/scala/Spark.ipynb) cluster computing based on Scala, and the [Flint](doc/scala/Flint.ipynb) time series library.\n",
    "\n",
    "### More Integrations\n",
    "[DataVec](doc/groovy/DataVec.ipynb) (DeepLearning4j), [STIL](doc/groovy/STIL.ipynb) (Starlink Tables Infrastructure Library).\n",
    "\n",
    "## Learn More\n",
    "On the web at the homepage [BeakerX.com](http://beakerx.com), on [GitHub](https://github.com/twosigma/beakerx), and on [Two Sigma's Open Source site](http://opensource.twosigma.com/).\n",
    "\n",
    "## Open Source\n",
    "BeakerX's full source code and documentation are available on [GitHub](https://github.com/twosigma/beakerx) under the Apache 2.0 license."
   ]
  }
 ],
 "metadata": {
  "kernelspec": {
   "display_name": "Python 3",
   "language": "python",
   "name": "python3"
  },
  "language_info": {
   "codemirror_mode": {
    "name": "ipython",
    "version": 3
   },
   "file_extension": ".py",
   "mimetype": "text/x-python",
   "name": "python",
   "nbconvert_exporter": "python",
   "pygments_lexer": "ipython3",
   "version": "3.6.2"
  }
 },
 "nbformat": 4,
 "nbformat_minor": 2
}<|MERGE_RESOLUTION|>--- conflicted
+++ resolved
@@ -42,18 +42,11 @@
     "\n",
     "### Rich Outputs and Displayer Customization\n",
     "\n",
-<<<<<<< HEAD
-    "[Media and MIME Outputs](doc/groovy/Mime.ipynb),  [Display of Null](doc/groovy/showNullExecutionResult.ipynb), [Custom Displayers and `jvm-repr`](doc/groovy/JvmRepr.ipynb).\n",
-    "\n",
-    "### Forms, Widgets, and Interaction\n",
-    "[EasyForm](doc/groovy/EasyForm.ipynb), [Output Widget](doc/groovy/Output.ipynb), [Output Containers and Layout Managers](doc/groovy/OutputContainers.ipynb), [Groovy interface to Jupyter JS Widgets](doc/groovy/JavaWidgets.ipynb), [Interactive recomputation](doc/groovy/Interactive.ipynb).\n",
-=======
     "[Media and MIME Outputs](doc/groovy/Mime.ipynb), [General Display](doc/groovy/GeneralDisplay.ipynb), \n",
     "[Display of Null](doc/groovy/showNullExecutionResult.ipynb), [Custom Displayers and `jvm-repr`](doc/groovy/JvmRepr.ipynb).\n",
     "\n",
     "### Forms, Widgets, and Interaction\n",
     "[EasyForm](doc/groovy/EasyForm.ipynb), [Output Widget](doc/groovy/OutputWidget.ipynb), [Output Containers and Layout Managers](doc/groovy/OutputContainers.ipynb), [Groovy interface to Jupyter JS Widgets](doc/groovy/JavaWidgets.ipynb), [Interactive recomputation](doc/groovy/Interactive.ipynb).\n",
->>>>>>> 39ac4d3a
     "\n",
     "### Automation\n",
     "[Progress Reporting API](doc/groovy/ProgressUpdateReporting.ipynb), [Initialization Cells](doc/python/InitCells.ipynb), [Get Code](doc/groovy/CodeCell.ipynb), [Run Another Cell](doc/groovy/RunCells.ipynb).\n",

--- conflicted
+++ resolved
@@ -21,35 +21,17 @@
 import shutil
 import subprocess
 import sys
+import tempfile
 from string import Template
-import tempfile
 
 from jupyter_client.kernelspecapp import KernelSpecManager
 from traitlets.config.manager import BaseJSONConfigManager
 from distutils import log
-<<<<<<< HEAD
 import importlib
+
 
 def _classpath_for(kernel):
     return pkg_resources.resource_filename('beakerx_' + kernel, os.path.join('lib', '*'))
-=======
-
-
-def _all_kernels():
-    kernels = pkg_resources.resource_listdir(
-        'beakerx', 'kernel')
-    return [kernel for kernel in kernels if kernel != 'base']
-
-
-def _base_classpath_for(kernel):
-    return pkg_resources.resource_filename(
-        'beakerx', os.path.join('kernel', kernel))
-
-
-def _classpath_for(kernel):
-    return pkg_resources.resource_filename(
-        'beakerx', os.path.join('kernel', kernel, 'lib', '*'))
->>>>>>> 731810a8
 
 
 def _uninstall_nbextension():
@@ -74,7 +56,6 @@
     shutil.copytree(src, dst)
 
 
-<<<<<<< HEAD
 def copy_icons(kernel_name):
     log.info("installing icons...")
     kernels = KernelSpecManager().find_kernel_specs()
@@ -83,16 +64,6 @@
                     , os.path.join(dst_base, 'logo-32x32.png'))
     shutil.copyfile(pkg_resources.resource_filename('beakerx_' + kernel_name, 'logo-64x64.png')
                     , os.path.join(dst_base, 'logo-64x64.png'))
-=======
-def _copy_icons():
-    log.info("installing icons...")
-    kernels = KernelSpecManager().find_kernel_specs()
-    for kernel in _all_kernels():
-        dst_base = kernels.get(kernel)
-        src_base = _base_classpath_for(kernel)
-        shutil.copyfile(os.path.join(src_base, 'logo-32x32.png'), os.path.join(dst_base, 'logo-32x32.png'))
-        shutil.copyfile(os.path.join(src_base, 'logo-64x64.png'), os.path.join(dst_base, 'logo-64x64.png'))
->>>>>>> 731810a8
 
 
 def _install_css():
@@ -106,7 +77,6 @@
 
 def install_kernel(kernel_name):
 
-<<<<<<< HEAD
     base_classpath = _classpath_for('base')
     kernel_classpath = _classpath_for(kernel_name)
 
@@ -116,43 +86,18 @@
     contents = Template(template.decode()).substitute(PATH=classpath)
 
     with tempfile.TemporaryDirectory() as tmpdir:
-        with open(os.path.join(tmpdir, 'kernel.json'), 'w') as f:
+        kernel_dir = os.path.join(tmpdir, kernel_name)
+        os.mkdir(kernel_dir)
+        with open(os.path.join(kernel_dir, 'kernel.json'), 'w') as f:
             f.write(contents)
         install_cmd = [
             'jupyter', 'kernelspec', 'install',
             '--sys-prefix', '--replace',
-            '--name', kernel_name, tmpdir
-=======
-    for kernel in _all_kernels():
-        kernel_classpath = _classpath_for(kernel)
-        classpath = json.dumps(os.pathsep.join([base_classpath, kernel_classpath]))
-        template = pkg_resources.resource_string(
-            'beakerx', os.path.join('kernel', kernel, 'kernel.json'))
-        contents = Template(template.decode()).substitute(PATH=classpath)
-
-        with tempfile.TemporaryDirectory() as tmpdir:
-            kernel_dir = os.path.join(tmpdir, kernel)
-            os.mkdir(kernel_dir)
-            with open(os.path.join(kernel_dir, 'kernel.json'), 'w') as f:
-                f.write(contents)
-            install_cmd = [
-                'jupyter', 'kernelspec', 'install',
-                '--sys-prefix', '--replace',
-                '--name', kernel, kernel_dir
-            ]
-            subprocess.check_call(install_cmd)
-
-
-def _uninstall_kernels():
-    for kernel in _all_kernels():
-        uninstall_cmd = [
-            'jupyter', 'kernelspec', 'remove', kernel, '-y', '-f'
->>>>>>> 731810a8
+            '--name', kernel_name, kernel_dir
         ]
         subprocess.check_call(install_cmd)
 
 
-<<<<<<< HEAD
 def uninstall_kernel(kernel_name):
     uninstall_cmd = [
         'jupyter', 'kernelspec', 'remove', kernel_name, '-y', '-f'
@@ -160,8 +105,6 @@
     subprocess.check_call(uninstall_cmd)
 
 
-=======
->>>>>>> 731810a8
 def _pretty(it):
     return json.dumps(it, indent=2)
 
@@ -217,14 +160,12 @@
     _uninstall_nbextension()
 
 
-
 def _install_beakerx(args):
     _install_nbextension()
     _install_css()
     _install_kernelspec_manager(args.prefix)
 
 
-<<<<<<< HEAD
 def _install_beakerx_kernel(kernel_name):
     beakerx_kernel_loader = importlib.find_loader('beakerx_' + kernel_name)
     if beakerx_kernel_loader:
@@ -235,8 +176,6 @@
         raise Exception(msg)
 
 
-=======
->>>>>>> 731810a8
 def install():
     try:
         parser = make_parser()

--- conflicted
+++ resolved
@@ -128,11 +128,7 @@
     pathlib.Path(dir_path).mkdir(parents=True, exist_ok=True)
     file = open(os.path.join(dir_path, 'ipython_config.py'), 'w+')
     file.write("c = get_config()\n")
-<<<<<<< HEAD
-    file.write("c.InteractiveShellApp.extensions = ['beakerx_magics.groovy_magic']")
-=======
-    file.write("c.InteractiveShellApp.extensions = ['beakerx.groovy_magic']\n")
->>>>>>> 4a631146
+    file.write("c.InteractiveShellApp.extensions = ['beakerx_magics.groovy_magic']\n")
     file.close()
 
 def _set_conf_privileges():

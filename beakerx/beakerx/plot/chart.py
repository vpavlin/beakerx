# Copyright 2014 TWO SIGMA OPEN SOURCE, LLC
#
# Licensed under the Apache License, Version 2.0 (the "License");
# you may not use this file except in compliance with the License.
# You may obtain a copy of the License at
#
#        http://www.apache.org/licenses/LICENSE-2.0
#
# Unless required by applicable law or agreed to in writing, software
# distributed under the License is distributed on an "AS IS" BASIS,
# WITHOUT WARRANTIES OR CONDITIONS OF ANY KIND, either express or implied.
# See the License for the specific language governing permissions and
# limitations under the License.

import json

from pandas import DataFrame
from beakerx.plot.legend import LegendPosition, LegendLayout
from beakerx.utils import *
from beakerx.plot.plotitem import *
from beakerx.plot.plotitem_treemap import *
from enum import Enum
from traitlets import Unicode, Dict
from beakerx.beakerx_widgets import BeakerxDOMWidget


class ChartDetails(ChartBaseObject):
    def __init__(self, **kwargs):
        self.init_width = 640
        self.init_height = 480

        super(ChartDetails, self).__init__(**kwargs)
        self.type = "Plot"

    def setInitWidth(self, value):
        self.init_width = value

    def setInitHeight(self, value):
        self.init_height = value


class Chart(ChartDetails):
    def __init__(self, **kwargs):
        self.chart_title = ''
        self.use_tool_tip = True
        self.legend_position = LegendPosition()
        self.legend_layout = LegendLayout.VERTICAL
        self.custom_styles = []
        self.element_styles = {}

        super(Chart, self).__init__(**kwargs)

    def setTitle(self, value):
        self.chart_title = value

    def setUseToolTip(self, value):
        self.use_tool_tip = value

    def setShowLegend(self, value):
        self.show_legend = value

    def setLegendPosition(self, value):
        self.legend_position = value

    def setLegendLayout(self, value):
        self.legend_layout = value


class AbstractChart(Chart):
    def __init__(self, **kwargs):
        self.x_lower_margin = 0.05
        self.x_upper_margin = 0.05
        self.log_y = False
        self.omit_checkboxes = False
        self.rangeAxes = [YAxis(**{})]
        self.y_auto_range_includes_zero = False
        super(AbstractChart, self).__init__(**kwargs)

    def setXLabel(self, value):
        self.domain_axis_label = value

    def setYLabel(self, value):
        self.y_label = value

    def setTimeZone(self, value):
        self.timezone = value

    def setXLowerMargin(self, value):
        self.x_lower_margin = value

    def setXUpperMargin(self, value):
        self.x_upper_margin = value

    def setYLowerMargin(self, value):
        self.y_lower_margin = value

    def setYUpperMargin(self, value):
        self.y_upper_margin = value

    def setYLowerBound(self, value):
        self.y_lower_bound = value

    def setYUpperBound(self, value):
        self.y_upper_bound = value

    def setCrosshair(self, value):
        self.crosshair = value

    def setLogY(self, value):
        self.rangeAxes[0].use_log = value

    def setOmitCheckboxes(self, value):
        self.omit_checkboxes = value

    def setYAutoRange(self, value):
        self.y_auto_range = value

    def setYAutoRangeIncludesZero(self, value):
        self.y_auto_range_includes_zero = value

    def setYAxes(self, value):
        self.rangeAxes = value

    def setYLogBase(self, value):
        self.rangeAxes[0].log_base = value


class XYChart(AbstractChart):
    def __init__(self, **kwargs):
        self.graphics_list = []
        self.constant_lines = []
        self.constant_bands = []
        self.texts = []
        self.x_auto_range = True
        self.x_lower_bound = 0
        self.x_upper_bound = 0
        self.log_x = False
        self.x_log_base = 10

        super(XYChart, self).__init__(**kwargs)

    def setGraphics(self, value):
        self.graphics_list = value

    def setConstantLines(self, value):
        self.constant_lines = value

    def setConstantBands(self, value):
        self.constant_bands = value

    def setTexts(self, value):
        self.texts = value

    def setXAutoRange(self, value):
        self.x_auto_range = value

    def setXLowerBound(self, value):
        self.x_lower_bound = value

    def setXUpperBound(self, value):
        self.x_upper_bound = value

    def setLogX(self, value):
        self.log_x = value

    def setXLogBase(self, value):
        self.x_log_base = value

    def setLodThreshold(self, value):
        self.lodThreshold = value

    def add(self, item):
        if isinstance(item, YAxis):
            self.rangeAxes.append(item)
        elif isinstance(item, Text):
            self.texts.append(item)
        elif isinstance(item, ConstantLine):
            self.constant_lines.append(item)
        elif isinstance(item, ConstantBand):
            self.constant_bands.append(item)
        elif isinstance(item, Graphics):
            self.graphics_list.append(item)
        elif isinstance(item, list):
            for elem in item:
                self.add(elem)
        return self

    def setYBound(self, lower, upper):
        self.y_lower_bound = lower
        self.y_upper_bound = upper
        self.rangeAxes[0].setBound(lower, upper)
        return self

    def setXBound(self, lower, upper):
        self.x_auto_range = False
        self.x_lower_bound = lower
        self.x_upper_bound = upper
        return self


class HistogramChart(XYChart):
    def __init__(self, **kwargs):
        self.cumulative = False
        self.normed = False
        self.data = []

        super(HistogramChart, self).__init__(**kwargs)

        self.type = 'Histogram'

    def setLog(self, value):
        self.setLogY(True)

    def setBinCount(self, value):
        self.bin_count = value

    def setCumulative(self, value):
        self.cumulative = value

    def setNormed(self, value):
        self.normed = value

    def setRangeMin(self, value):
        self.range_min = value

    def setRangeMax(self, value):
        self.range_max = value

    def setNames(self, value):
        self.names = value

    def setDisplayMode(self, value):
        self.displayMode = value

    def setColor(self, value):
        if value is not None:
            if isinstance(value, Color):
                self.colors = []
                self.colors.append(value)
            else:
                self.colors = value

    def setData(self, value):
        if len(value) > 1 and isinstance(value[0], list):
            for x in value:
                self.graphics_list.append(x)
        else:
            self.graphics_list.append(value)


class CategoryChart(XYChart):
    def __init__(self, **kwargs):
        self.categoryNamesLabelAngle = 0.0
        self.categoryNames = []
        self.orientation = PlotOrientationType.VERTICAL
        self.category_margin = 0.2

        super(CategoryChart, self).__init__(**kwargs)

        self.type = 'CategoryPlot'

    def setCategoryNamesLabelAngle(self, value):
        self.categoryNamesLabelAngle = value

    def setCategoryNames(self, value):
        self.categoryNames = value

    def setOrientation(self, value):
        self.orientation = value

    def setCategoryMargin(self, value):
        self.category_margin = value


class TreeMapChart(XYChart):
    def __init__(self, **kwargs):
        self.title = ''
        self.colorProvider = RandomColorProvider()
        self.mode = Mode.SQUARIFY.value
        self.valueAccessor = ValueAccessor.VALUE
        self.toolTipBuilder = None

        super(TreeMapChart, self).__init__(**kwargs)

        self.type = 'TreeMap'
        self.setShowLegend(False)

    def setRoot(self, value):
        self.graphics_list = value

    def setToolTipBuilder(self, value):
        self.toolTipBuilder = value

    def setRatio(self, value):
        self.ratio = value

    def setMode(self, value):
        self.mode = value.value

    def setTitle(self, value):
        self.title = value

    def setColorProvider(self, value):
        self.colorProvider = value

    def setValueAccessor(self, value):
        self.valueAccessor = value

    def transform(self):
        self.process(self.graphics_list)
        return super(TreeMapChart, self).transform()

    def process(self, node):
        children = node.children

        if children is not None:
            for child in children:
                self.process(child)

        if node.isLeaf():
            node.color = self.colorProvider.getColor(node)
            toolTipBuilder = self.toolTipBuilder
            if toolTipBuilder is not None:
                node.tooltip = toolTipBuilder.getToolTip(node)


class CombinedChart(ChartDetails):
    def __init__(self, **kwargs):
        self.y_tickLabels_visible = True
        self.x_tickLabels_visible = True
        self.plots = []
        self.weights = []
        self.x_label = 'Linear'

        super(CombinedChart, self).__init__(**kwargs)

        self.version = 'groovy'
        self.type = 'CombinedPlot'
        self.plot_type = 'Plot'

    def setTitle(self, value):
        self.title = value

    def setPlots(self, value):
        self.plots = value

    def setWeights(self, value):
        self.weights = value

    def setXLabel(self, value):
        self.x_label = value

    def setXTickLabelsVisible(self, value):
        self.x_tickLabels_visible = value

    def setYTickLabelsVisible(self, value):
        self.y_tickLabels_visible = value


class HeatChart(AbstractChart):
    def __init__(self, **kwargs):
        self.graphics_list = []
        self.color = ["#FF780004", "#FFF15806", "#FFFFCE1F"]
        super(HeatChart, self).__init__(**kwargs)
        self.type = 'HeatMap'
        self.setXLowerMargin(0)
        self.setXUpperMargin(0)
        self.setYLowerMargin(0)
        self.setYUpperMargin(0)
        self.setLegendLayout(LegendLayout.HORIZONTAL)
        self.setLegendPosition(LegendPosition(position=LegendPosition.Position.BOTTOM_RIGHT))

    def setColor(self, value):
        if isinstance(value, GradientColor):
            self.color = value.color

    def setData(self, value):
        self.graphics_list = value


class Plot(BeakerxDOMWidget):
    _view_name = Unicode('PlotView').tag(sync=True)
    _model_name = Unicode('PlotModel').tag(sync=True)
    model = Dict().tag(sync=True)

    def __init__(self, **kwargs):
        super(Plot, self).__init__(**kwargs)
        self.remove_extra_args(**kwargs)
        self.chart = XYChart(**self.remove_extra_args(**kwargs))
        self.model = self.chart.transform()

<<<<<<< HEAD
    def remove_extra_args(self, **kwargs):
        if 'displayNames' in kwargs:
            kwargs.pop('displayNames')
        if 'displayLines' in kwargs:
            kwargs.pop('displayLines')
        if 'displayPoints' in kwargs:
            kwargs.pop('displayPoints')
        if 'colors' in kwargs:
            kwargs.pop('colors')
        if 'timeColumn' in kwargs:
            kwargs.pop('timeColumn')
        return kwargs

=======
>>>>>>> 731810a8
    def add(self, item):
        self.chart.add(item)
        self.model = self.chart.transform()
        return self

    def getYAxes(self):
        return self.chart.rangeAxes

    def setShowLegend(self, show):
        self.chart.show_legend = show
        self.model = self.chart.transform()
        return self

<<<<<<< HEAD
=======
    def setXBound(self, *args):
        if len(args) == 1 and isinstance(args[0], list):
            arg_list = args[0]
            if len(arg_list) == 2:
                self.chart.setXBound(arg_list[0], arg_list[1])
            else:
                raise ValueError('to set the x bound, the list needs to be of size=2.')
        else:
            self.chart.setXBound(args[0], args[1])
        self.model = self.chart.transform()
        return self

    def setYBound(self, *args):
        if len(args) == 1 and isinstance(args[0], list):
            arg_list = args[0]
            if len(arg_list) == 2:
                self.chart.setYBound(arg_list[0], arg_list[1])
            else:
                raise ValueError('to set the y bound, the list needs to be of size=2.')
        else:
            self.chart.setYBound(args[0], args[1])
        self.model = self.chart.transform()
        return self

    def _ipython_display_(self, **kwargs):
        self.model = self.chart.transform()
        super(Plot, self)._ipython_display_(**kwargs)

>>>>>>> 731810a8

class CategoryPlot(BeakerxDOMWidget):
    _view_name = Unicode('PlotView').tag(sync=True)
    _model_name = Unicode('PlotModel').tag(sync=True)
    _view_module = Unicode('beakerx').tag(sync=True)
    _model_module = Unicode('beakerx').tag(sync=True)
    model = Dict().tag(sync=True)

    def __init__(self, **kwargs):
        super(CategoryPlot, self).__init__(**kwargs)
        self.chart = CategoryChart(**kwargs)
        self.model = self.chart.transform()

    def add(self, item):
        self.chart.add(item)
        self.model = self.chart.transform()
        return self

    def _ipython_display_(self, **kwargs):
        self.model = self.chart.transform()
        super(CategoryPlot, self)._ipython_display_(**kwargs)

class HeatMap(BeakerxDOMWidget):
    _view_name = Unicode('PlotView').tag(sync=True)
    _model_name = Unicode('PlotModel').tag(sync=True)
    _view_module = Unicode('beakerx').tag(sync=True)
    _model_module = Unicode('beakerx').tag(sync=True)
    model = Dict().tag(sync=True)

    def __init__(self, **kwargs):
        super(HeatMap, self).__init__(**kwargs)
<<<<<<< HEAD

        self.chart = HeatChart(**kwargs)
=======
        if 'data' in kwargs:
            kwargs['graphics'] = kwargs['data']
        if not 'xLowerMargin' in kwargs:
            kwargs['xLowerMargin'] = 0.0
        if not 'yLowerMargin' in kwargs:
            kwargs['yLowerMargin'] = 0.0
        if not 'yUpperMargin' in kwargs:
            kwargs['yUpperMargin'] = 0.0
        if not 'xUpperMargin' in kwargs:
            kwargs['xUpperMargin'] = 0.0
        if not 'legendLayout' in kwargs:
            kwargs['legendLayout'] = LegendLayout.HORIZONTAL
        if not 'legendPosition' in kwargs:
            kwargs['legendPosition'] = LegendPosition(
                    position=LegendPosition.Position.BOTTOM_RIGHT)
        self.chart = XYChart(**kwargs)
        color = getValue(kwargs, 'color',
                         ["#FF780004", "#FFF15806", "#FFFFCE1F"])
        
        if isinstance(color, GradientColor):
            self.chart.color = color.color
        else:
            self.chart.color = color
        
        self.chart.type = 'HeatMap'
>>>>>>> 731810a8

        self.model = self.chart.transform()


class Histogram(BeakerxDOMWidget):
    class DisplayMode(Enum):
        OVERLAP = 1
        STACK = 2
        SIDE_BY_SIDE = 3

    _view_name = Unicode('PlotView').tag(sync=True)
    _model_name = Unicode('PlotModel').tag(sync=True)
    _view_module = Unicode('beakerx').tag(sync=True)
    _model_module = Unicode('beakerx').tag(sync=True)
    model = Dict().tag(sync=True)

    def __init__(self, **kwargs):
        super(Histogram, self).__init__()
        self.chart = HistogramChart(**kwargs)

        self.model = self.chart.transform()


class TreeMap(BeakerxDOMWidget):
    _view_name = Unicode('PlotView').tag(sync=True)
    _model_name = Unicode('PlotModel').tag(sync=True)
    _view_module = Unicode('beakerx').tag(sync=True)
    _model_module = Unicode('beakerx').tag(sync=True)
    model = Dict().tag(sync=True)

    def __init__(self, **kwargs):
        super(TreeMap, self).__init__()
        self.chart = TreeMapChart(**kwargs)
        self.model = self.chart.transform()

    def setColorProvider(self, provider):
        self.chart.colorProvider = provider
        self.model = self.chart.transform()


class TimePlot(Plot):
    def __init__(self, **kwargs):
        super(TimePlot, self).__init__(**kwargs)
        self.chart.type = 'TimePlot'

    def getChartColors(self, columnNames, colors):
        chartColors = []
        if colors is not None:
            for i in range(len(columnNames)):
                if i < len(colors):
                    chartColors.append(self.createChartColor(colors[i]))
        return chartColors

    def createChartColor(self, color):
        if isinstance(color, list):
            try:
                return Color(color[0], color[1], color[2])
            except  Exception:
                raise Exception("Color list too short")
        else:
            return color


class NanoPlot(TimePlot):
    def __init__(self, **kwargs):
        super(NanoPlot, self).__init__(**kwargs)
        self.chart.type = 'NanoPlot'

    def add(self, item):
        super(NanoPlot, self).add(item)
        converted = []
        for l in self.chart.graphics_list:
            for x in l.x:
                converted.append(str(x))
            l.x = converted
        self.model = self.chart.transform()
        return self


class SimpleTimePlot(TimePlot):
    def __init__(self, *args, **kwargs):
        super(SimpleTimePlot, self).__init__(**kwargs)
        self.chart.type = 'TimePlot'
        self.use_tool_tip = True
        self.show_legend = True
        time_column_default = 'time'
        displayNames = getValue(kwargs, 'displayNames')
        displayLines = getValue(kwargs, 'displayLines', True)
        displayPoints = getValue(kwargs, 'displayPoints', False)
        colors = getValue(kwargs, 'colors')

        if len(args) > 0:
            tableData = args[0]
        else:
            tableData = []

        if len(args) == 2:
            columnNames = args[1]
        else:
            columnNames = []

        xs = []
        yss = []
        dataColumnsNames = []
        parse_x = True

        if isinstance(tableData, DataFrame):
            if tableData.index.name is not None:
                time_column_default = tableData.index.name
            if not isinstance(tableData.index, pd.RangeIndex):
                parse_x = False
                xs = tableData.index.get_values()
            tableData = tableData.to_dict(orient='rows')

        timeColumn = getValue(kwargs, 'timeColumn', time_column_default)
        self.chart.domain_axis_label = getValue(kwargs, 'xLabel', timeColumn)
        if tableData is not None and columnNames is not None:
            dataColumnsNames.extend(list(tableData[0]))

            for row in tableData:
                if parse_x:
                    x = row[timeColumn]
                    x = date_time_2_millis(x)
                    xs.append(x)

                for idx in range(len(columnNames)):
                    column = columnNames[idx]
                    if (idx >= len(yss)):
                        yss.append([])

                    yss[idx].append(row[column])

            colors = self.getChartColors(columnNames, colors)

            for i in range(len(yss)):
                ys = yss[i]
                if displayLines is True:
                    line = Line(x=xs, y=ys)

                    if displayNames is not None and i < len(displayNames):
                        line.display_name = displayNames[i]
                    else:
                        line.display_name = columnNames[i]

                    if i < len(colors):
                        line.color = colors[i]

                    self.add(line)

                if displayPoints is True:
                    points = Points(x=xs, y=ys)

                    if displayNames is not None and i < len(displayNames):
                        points.display_name = displayNames[i]
                    else:
                        points.display_name = columnNames[i]

                    if i < len(colors):
                        points.color = colors[i]

                    self.add(points)


class CombinedPlot(BeakerxDOMWidget):
    _view_name = Unicode('PlotView').tag(sync=True)
    _model_name = Unicode('PlotModel').tag(sync=True)
    _view_module = Unicode('beakerx').tag(sync=True)
    _model_module = Unicode('beakerx').tag(sync=True)
    model = Dict().tag(sync=True)

    def __init__(self, **kwargs):
        super(CombinedPlot, self).__init__(**kwargs)
        self.chart = CombinedChart(**kwargs)
        self.model = self.chart.transform()

    def add(self, item, weight):
        if isinstance(item.chart, XYChart):
            self.chart.plots.append(item.chart)
            self.chart.weights.append(weight)
        elif isinstance(item, list):
            for elem in item:
                self.chart.add(elem.chart, 1)
        else:
            raise Exception('CombinedPlot takes XYChart or List of XYChart')

        self.model = self.chart.transform()
        return self


def parseJSON(out):
    return json.loads(out, object_hook=transformBack)


def transformBack(obj):
    if 'type' in obj:
        res = eval(obj['type'])()
        res.transformBack(obj)
        return res
    return obj<|MERGE_RESOLUTION|>--- conflicted
+++ resolved
@@ -389,7 +389,6 @@
         self.chart = XYChart(**self.remove_extra_args(**kwargs))
         self.model = self.chart.transform()
 
-<<<<<<< HEAD
     def remove_extra_args(self, **kwargs):
         if 'displayNames' in kwargs:
             kwargs.pop('displayNames')
@@ -403,8 +402,6 @@
             kwargs.pop('timeColumn')
         return kwargs
 
-=======
->>>>>>> 731810a8
     def add(self, item):
         self.chart.add(item)
         self.model = self.chart.transform()
@@ -418,8 +415,6 @@
         self.model = self.chart.transform()
         return self
 
-<<<<<<< HEAD
-=======
     def setXBound(self, *args):
         if len(args) == 1 and isinstance(args[0], list):
             arg_list = args[0]
@@ -448,7 +443,6 @@
         self.model = self.chart.transform()
         super(Plot, self)._ipython_display_(**kwargs)
 
->>>>>>> 731810a8
 
 class CategoryPlot(BeakerxDOMWidget):
     _view_name = Unicode('PlotView').tag(sync=True)
@@ -480,36 +474,8 @@
 
     def __init__(self, **kwargs):
         super(HeatMap, self).__init__(**kwargs)
-<<<<<<< HEAD
 
         self.chart = HeatChart(**kwargs)
-=======
-        if 'data' in kwargs:
-            kwargs['graphics'] = kwargs['data']
-        if not 'xLowerMargin' in kwargs:
-            kwargs['xLowerMargin'] = 0.0
-        if not 'yLowerMargin' in kwargs:
-            kwargs['yLowerMargin'] = 0.0
-        if not 'yUpperMargin' in kwargs:
-            kwargs['yUpperMargin'] = 0.0
-        if not 'xUpperMargin' in kwargs:
-            kwargs['xUpperMargin'] = 0.0
-        if not 'legendLayout' in kwargs:
-            kwargs['legendLayout'] = LegendLayout.HORIZONTAL
-        if not 'legendPosition' in kwargs:
-            kwargs['legendPosition'] = LegendPosition(
-                    position=LegendPosition.Position.BOTTOM_RIGHT)
-        self.chart = XYChart(**kwargs)
-        color = getValue(kwargs, 'color',
-                         ["#FF780004", "#FFF15806", "#FFFFCE1F"])
-        
-        if isinstance(color, GradientColor):
-            self.chart.color = color.color
-        else:
-            self.chart.color = color
-        
-        self.chart.type = 'HeatMap'
->>>>>>> 731810a8
 
         self.model = self.chart.transform()
 

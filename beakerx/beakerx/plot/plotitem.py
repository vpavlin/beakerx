--- conflicted
+++ resolved
@@ -135,10 +135,6 @@
                 x = self.x[idx]
                 if isinstance(x, float) and math.isnan(x):
                     self.x[idx] = "NaN"
-<<<<<<< HEAD
-                if isinstance(x, datetime) or is_date(x):
-                    self.x[idx] = unix_time(x)
-=======
                 if isinstance(x, dt.date) or isinstance(x, dt.time):
                     self.x[idx] = date_time_2_millis(x.isoformat())
                 if is_date(x):
@@ -146,7 +142,6 @@
                 if isinstance(x, np.datetime64):
                     self.x[idx] = date_time_2_millis(x.__str__())
 
->>>>>>> ffd6f5cd
 
         self.y = defY
         if self.y is not None:

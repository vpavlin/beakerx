--- conflicted
+++ resolved
@@ -1,10 +1,6 @@
 {
   "name": "beakerx",
-<<<<<<< HEAD
-  "version": "0.6.3-widgets7b",
-=======
-  "version": "0.7.0",
->>>>>>> 02643808
+  "version": "0.6.2",
   "description": "BeakerX: Beaker Extensions for Jupyter",
   "author": "Two Sigma Open Source, LLC",
   "main": "src/index.js",

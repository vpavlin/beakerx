--- conflicted
+++ resolved
@@ -1,10 +1,6 @@
 {
   "name": "beakerx",
-<<<<<<< HEAD
-  "version": "0.6.2",
-=======
-  "version": "0.8.0",
->>>>>>> 9dfbd712
+  "version": "0.6.3-widgets7b",
   "description": "BeakerX: Beaker Extensions for Jupyter",
   "author": "Two Sigma Open Source, LLC",
   "main": "src/index.js",

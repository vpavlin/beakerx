--- conflicted
+++ resolved
@@ -52,10 +52,7 @@
     "window.jQuery":"jquery"
   }),
   new ForkTsCheckerWebpackPlugin({
-<<<<<<< HEAD
-=======
     watch: 'src',
->>>>>>> ffd6f5cd
     workers: ForkTsCheckerWebpackPlugin.TWO_CPUS_FREE
   }),
   new webpack.DefinePlugin({

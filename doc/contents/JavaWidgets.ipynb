--- conflicted
+++ resolved
@@ -855,8 +855,6 @@
    "cell_type": "code",
    "execution_count": null,
    "metadata": {},
-<<<<<<< HEAD
-=======
    "outputs": [],
    "source": [
     "import com.twosigma.beakerx.widgets.integers.IntSlider\n",
@@ -886,7 +884,6 @@
    "cell_type": "code",
    "execution_count": null,
    "metadata": {},
->>>>>>> ffd6f5cd
    "outputs": [],
    "source": []
   }

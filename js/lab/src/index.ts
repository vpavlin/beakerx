/*
 *  Copyright 2017 TWO SIGMA OPEN SOURCE, LLC
 *
 *  Licensed under the Apache License, Version 2.0 (the "License");
 *  you may not use this file except in compliance with the License.
 *  You may obtain a copy of the License at
 *
 *         http://www.apache.org/licenses/LICENSE-2.0
 *
 *  Unless required by applicable law or agreed to in writing, software
 *  distributed under the License is distributed on an "AS IS" BASIS,
 *  WITHOUT WARRANTIES OR CONDITIONS OF ANY KIND, either express or implied.
 *  See the License for the specific language governing permissions and
 *  limitations under the License.
 */

import './global.env';
import { IJupyterWidgetRegistry } from '@jupyter-widgets/base';
<<<<<<< HEAD
import { JupyterLab } from '@jupyterlab/application';
import BeakerxExtension from './plugin';
import BeakerxTreeJupyterLabPlugin from "./tree";
=======
import { JupyterLab, JupyterLabPlugin } from '@jupyterlab/application';
import { ISettingRegistry } from "@jupyterlab/coreutils";
import BeakerxExtension from './plugin';
import BeakerxTreeJupyterLabPlugin from "./tree";
import RequirejsLoader from "./plugin/requirejs";
>>>>>>> 39ac4d3a

const beakerx = require('../lib/index.js');

const beakerx_ext = {
  id: 'beakerx',
  requires: [IJupyterWidgetRegistry, ISettingRegistry],
  activate: (app: JupyterLab, widgets: IJupyterWidgetRegistry, settings: ISettingRegistry) => {
    widgets.registerWidget({
      name: 'beakerx',
      version: beakerx.version,
      exports: beakerx
    });

    app.docRegistry.addWidgetExtension('Notebook', new BeakerxExtension(app, settings));
  },
  autoStart: true
};

const tree_ext = BeakerxTreeJupyterLabPlugin;

<<<<<<< HEAD
export default [
=======
const requirejs_ext: JupyterLabPlugin<void> = {
  id: 'beakerx:requirejs',
  autoStart: true,
  requires: [],
  activate: (app: JupyterLab): Promise<void> => {
    return RequirejsLoader.load();
  }
};

export default [
  requirejs_ext,
>>>>>>> 39ac4d3a
  beakerx_ext,
  tree_ext
];<|MERGE_RESOLUTION|>--- conflicted
+++ resolved
@@ -16,17 +16,11 @@
 
 import './global.env';
 import { IJupyterWidgetRegistry } from '@jupyter-widgets/base';
-<<<<<<< HEAD
-import { JupyterLab } from '@jupyterlab/application';
-import BeakerxExtension from './plugin';
-import BeakerxTreeJupyterLabPlugin from "./tree";
-=======
 import { JupyterLab, JupyterLabPlugin } from '@jupyterlab/application';
 import { ISettingRegistry } from "@jupyterlab/coreutils";
 import BeakerxExtension from './plugin';
 import BeakerxTreeJupyterLabPlugin from "./tree";
 import RequirejsLoader from "./plugin/requirejs";
->>>>>>> 39ac4d3a
 
 const beakerx = require('../lib/index.js');
 
@@ -47,9 +41,6 @@
 
 const tree_ext = BeakerxTreeJupyterLabPlugin;
 
-<<<<<<< HEAD
-export default [
-=======
 const requirejs_ext: JupyterLabPlugin<void> = {
   id: 'beakerx:requirejs',
   autoStart: true,
@@ -61,7 +52,6 @@
 
 export default [
   requirejs_ext,
->>>>>>> 39ac4d3a
   beakerx_ext,
   tree_ext
 ];
--- conflicted
+++ resolved
@@ -23,11 +23,7 @@
 import { registerCommTargets } from './comm';
 import { registerCommentOutCmd } from './codeEditor';
 import { enableInitializationCellsFeature } from './initializationCells';
-<<<<<<< HEAD
-import { registerFeature as registerGistPublishFeature } from './gistPublish/index';
-=======
 import UIOptionFeaturesHelper from "./UIOptionFeaturesHelper";
->>>>>>> 39ac4d3a
 
 function displayHTML(widget: Widget, html: string): void {
   if (!widget.node || !html) {
@@ -58,7 +54,6 @@
     let settings = this.settings;
     Promise.all([panel.ready, context.ready]).then(function() {
       enableInitializationCellsFeature(panel);
-      registerGistPublishFeature(panel);
       registerCommentOutCmd(panel);
       registerCommTargets(panel, context);
 

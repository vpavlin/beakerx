--- conflicted
+++ resolved
@@ -1,10 +1,6 @@
 {
   "name": "beakerx",
-<<<<<<< HEAD
-  "version": "0.13.0",
-=======
   "version": "0.14.0",
->>>>>>> 39ac4d3a
   "description": "BeakerX: Beaker Extensions for Jupyter",
   "author": "Two Sigma Open Source, LLC",
   "main": "src/index.js",
@@ -34,13 +30,9 @@
     "stats": "webpack --env production --profile --json > stats.json"
   },
   "devDependencies": {
-<<<<<<< HEAD
     "@types/chai": "^4.1.1",
     "@types/jquery": "^3.3.0",
     "@types/mocha": "^2.2.46",
-=======
-    "@types/jquery": "^3.3.0",
->>>>>>> 39ac4d3a
     "base64-loader": "^1.0.0",
     "chai": "^4.1.2",
     "css-loader": "^0.28.4",
@@ -58,10 +50,7 @@
     "source-map-loader": "^0.2.1",
     "style-loader": "^0.18.1",
     "ts-loader": "^3.0.3",
-<<<<<<< HEAD
     "ts-node": "^4.1.0",
-=======
->>>>>>> 39ac4d3a
     "tsconfig-paths": "^3.1.1",
     "tsconfig-paths-webpack-plugin": "^2.0.0",
     "typescript": "^2.6.2",

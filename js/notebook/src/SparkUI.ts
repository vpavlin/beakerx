/*
 *  Copyright 2018 TWO SIGMA OPEN SOURCE, LLC
 *
 *  Licensed under the Apache License, Version 2.0 (the "License");
 *  you may not use this file except in compliance with the License.
 *  You may obtain a copy of the License at
 *
 *         http://www.apache.org/licenses/LICENSE-2.0
 *
 *  Unless required by applicable law or agreed to in writing, software
 *  distributed under the License is distributed on an "AS IS" BASIS,
 *  WITHOUT WARRANTIES OR CONDITIONS OF ANY KIND, either express or implied.
 *  See the License for the specific language governing permissions and
 *  limitations under the License.
 */

import {Widget} from "@phosphor/widgets";
import BeakerXApi from "./tree/Utils/BeakerXApi";

const widgets = require('./widgets');
const bkUtils = require("./shared/bkUtils");

const SPARK_LOCAL_MASTER_URL_PREFIX = 'local';

class SparkUIModel extends widgets.VBoxModel {
  defaults() {
    return {
      ...super.defaults(),
      _view_name: "SparkUIView",
      _model_name: "SparkUIModel",
      _model_module: 'beakerx',
      _view_module: 'beakerx',
      _model_module_version: BEAKERX_MODULE_VERSION,
      _view_module_version: BEAKERX_MODULE_VERSION
    };
  }
}

class SparkUIView extends widgets.VBoxView {
  private sparkStats: Widget;
  private sparkAppId: string;
  private sparkUiWebUrl: string;
  private sparkMasterUrl: string;
  private apiCallIntervalId: number;
  private connectionLabelActive: HTMLElement;
  private connectionLabelMemory: HTMLElement;
  private connectionLabelDead: HTMLElement;
  private connectionStatusElement: HTMLElement;
  private masterUrlInput: HTMLInputElement;
  private executorCoresInput: HTMLInputElement;
  private executorMemoryInput: HTMLInputElement;

  initialize(parameters) {
    super.initialize(parameters);

    this.openWebUi = this.openWebUi.bind(this);
    this.openExecutors = this.openExecutors.bind(this);
    this.updateChildren = this.updateChildren.bind(this);
    this.toggleExecutorConfigInputs = this.toggleExecutorConfigInputs.bind(this);
  }

  public render() {
    super.render();
    this.el.classList.add('widget-spark-ui');

    this.addSparkMetricsWidget();
    this.updateChildren();
  }

  public update() {
    super.update();

    this.connectToApi();
    this.addSparkUrls();
    this.addSparkMetricsWidget();
    this.handleLocalMasterUrl();
    this.updateChildren();
  }

  private addSparkUrls() {
    if (!this.connectionStatusElement) {
      this.connectionStatusElement = this.el.querySelector('.bx-connection-status');
    }

    if (!this.connectionStatusElement) {
      return;
    }

    this.addSparUiWebUrl();
    this.addMasterUrl();
  }

  private addSparUiWebUrl() {
    if (this.sparkUiWebUrl) {
      return;
    }

    this.sparkUiWebUrl = this.model.get("sparkUiWebUrl");

    if (!this.sparkUiWebUrl) {
      return;
    }

    this.connectionStatusElement.removeEventListener('click', this.openWebUi);
    this.connectionStatusElement.addEventListener('click', this.openWebUi);
    this.sparkStats.node.removeEventListener('click', this.openExecutors);
    this.sparkStats.node.addEventListener('click', this.openExecutors);
    this.connectionStatusElement.style.cursor = 'pointer';
    this.sparkStats.node.style.cursor = 'pointer';
  }

  private addMasterUrl() {
    if (this.sparkMasterUrl) {
      return
    }

    this.sparkMasterUrl = this.model.get("sparkMasterUrl");

    if (!this.sparkMasterUrl) {
      return;
    }

    this.connectionStatusElement.setAttribute('title', this.sparkMasterUrl);
  }

  private handleLocalMasterUrl() {
    this.masterUrlInput = this.el.querySelector('.bx-spark-master-url input');
    this.executorCoresInput = this.el.querySelector('.bx-spark-executor-cores input');
    this.executorMemoryInput = this.el.querySelector('.bx-spark-executor-memory input');

    if (this.masterUrlInput) {
      this.toggleExecutorConfigInputs();
      this.masterUrlInput.removeEventListener('keyup', this.toggleExecutorConfigInputs, true);
      this.masterUrlInput.addEventListener('keyup', this.toggleExecutorConfigInputs, true);
    }
  }

  private toggleExecutorConfigInputs() {
    if (this.masterUrlInput.value.indexOf(SPARK_LOCAL_MASTER_URL_PREFIX) === 0) {
      this.executorCoresInput.setAttribute('disabled', 'disabled');
      this.executorMemoryInput.setAttribute('disabled', 'disabled');
    } else {
      this.executorCoresInput.removeAttribute('disabled');
      this.executorMemoryInput.removeAttribute('disabled');
    }
  }

  private openWebUi() {
    window.open(this.sparkUiWebUrl, '_blank');
  }

  private openExecutors() {
    window.open(`${this.sparkUiWebUrl}/executors`, '_blank');
  }

<<<<<<< HEAD
  private updateLabels() {
=======
  private updateChildren() {
>>>>>>> a218228a
    const noop = () => {};

    this.resolveChildren(this).then((views) => {
      views.forEach((view) => {
        this.resolveChildren(view).then((views) => {
          views.forEach((view) => {
            this.resolveChildren(view)
              .then((views) => {
                this.setLabelsWidth(views);
<<<<<<< HEAD
=======
                this.handleLocalMasterUrl();
>>>>>>> a218228a
              })
              .catch(noop);
          });
        }, noop);
      });
    }, noop);
  }

  private resolveChildren(view) {
    return new Promise((resolve, reject) => {
      if (!view || !view.children_views) {
        reject();
      }

      view.children_views.update(view.model.get('children'))
        .then(views => resolve(views));
    });
  }

<<<<<<< HEAD
  private setLabelsWidth(views) {
=======
  private setLabelsWidth(views): void {
>>>>>>> a218228a
    let labels = [];
    let lengths = [];

    views.forEach((view) => {
      const label = view.el.querySelector('.widget-label');

      if (!label) {
        return true;
      }

      lengths.push(this.getLabelWidth(label));
      labels.push(label);
    });

    const maxWidth = Math.max.apply(null, lengths);
    labels.forEach((label) => { label.style.width = `${maxWidth}px`; });
  }

  private getLabelWidth(labelEl): number {
    labelEl.style.width = 'auto';

    return labelEl.clientWidth;
  }

  private createSparkMetricsWidget(): void {
    this.connectionStatusElement = this.el.querySelector('.bx-connection-status');

    if (this.sparkStats) {
      this.connectionStatusElement.insertAdjacentElement('afterend', this.sparkStats.node);

      return;
    }

    this.sparkStats = new Widget();
    this.sparkStats.node.classList.add('bx-stats');
    this.sparkStats.node.innerHTML = `
      <div class="active label label-info" title="Active Tasks">0</div> <div
      class="dead label label-danger" title="Dead Executors">0</div> <div
      class="memory label label-default" title="Storage Memory">0.0 B</div>
    `;

    this.connectionLabelActive = this.sparkStats.node.querySelector('.active');
    this.connectionLabelMemory = this.sparkStats.node.querySelector('.memory');
    this.connectionLabelDead = this.sparkStats.node.querySelector('.dead');

    this.connectionStatusElement.insertAdjacentElement('afterend', this.sparkStats.node);
  }

  private connectToApi() {
    let baseUrl;
    let api;

    this.sparkAppId = this.model.get('sparkAppId');

    if (!this.sparkAppId) {
      return;
    }

    try {
      const coreutils = require('@jupyterlab/coreutils');
      coreutils.PageConfig.getOption('pageUrl');
      baseUrl = coreutils.PageConfig.getBaseUrl();
    } catch(e) {
      baseUrl = `${window.location.origin}/`;
    }

    api = new BeakerXApi(baseUrl);
    this.setApiCallInterval(api);
  }

  private setApiCallInterval(api: BeakerXApi): void {
    const sparkUrl = `${api.getApiUrl('sparkmetrics/executors')}/${this.sparkAppId}`;
    const getMetrict = async () => {
      try {
        const response = await fetch(sparkUrl, { method: 'GET', credentials: 'include' });

        if (!response.ok) {
          return this.clearApiCallInterval();
        }

        const data = await response.json();
        this.updateMetrics(data);
      } catch(error) {
        this.clearApiCallInterval();
      }
    };

    this.clearApiCallInterval();
    this.apiCallIntervalId = setInterval(getMetrict, 1000);
  }

  private clearApiCallInterval() {
    clearInterval(this.apiCallIntervalId);
    this.sparkAppId = null;
  }

  private updateMetrics(data: Array<any>) {
    let activeTasks: number = 0;
    let deadExecutors: number = 0;
    let storageMemory: number = 0;

    data.forEach(execData => {
      if (execData.isActive) {
        activeTasks += execData.activeTasks;
        storageMemory += execData.memoryUsed;
      } else {
        deadExecutors += 1;
      }
    });

    this.connectionLabelActive.innerText = `${activeTasks}`;
    this.connectionLabelMemory.innerText = `${bkUtils.formatBytes(storageMemory)}`;
    this.connectionLabelDead.innerText = `${deadExecutors}`;
  }

  private addSparkMetricsWidget() {
    this.children_views.update(this.model.get('children')).then((views) => {
      views.forEach((view) => {
        view.children_views.update(view.model.get('children')).then((views) => {
          views.forEach((view) => {
            if (view instanceof widgets.LabelView && view.el.classList.contains('bx-connection-status')) {
              this.createSparkMetricsWidget();
            }
          });
        });
      });
    });
  }

  dispose() {
    super.dispose();
    clearInterval(this.apiCallIntervalId);
  }
}

export default {
  SparkUIModel,
  SparkUIView
};<|MERGE_RESOLUTION|>--- conflicted
+++ resolved
@@ -153,11 +153,7 @@
     window.open(`${this.sparkUiWebUrl}/executors`, '_blank');
   }
 
-<<<<<<< HEAD
-  private updateLabels() {
-=======
   private updateChildren() {
->>>>>>> a218228a
     const noop = () => {};
 
     this.resolveChildren(this).then((views) => {
@@ -167,10 +163,7 @@
             this.resolveChildren(view)
               .then((views) => {
                 this.setLabelsWidth(views);
-<<<<<<< HEAD
-=======
                 this.handleLocalMasterUrl();
->>>>>>> a218228a
               })
               .catch(noop);
           });
@@ -190,11 +183,7 @@
     });
   }
 
-<<<<<<< HEAD
-  private setLabelsWidth(views) {
-=======
   private setLabelsWidth(views): void {
->>>>>>> a218228a
     let labels = [];
     let lengths = [];
 

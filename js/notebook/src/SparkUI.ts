--- conflicted
+++ resolved
@@ -14,13 +14,9 @@
  *  limitations under the License.
  */
 
-<<<<<<< HEAD
-import * as $ from "jquery";
 import {Widget} from "@phosphor/widgets";
 import BeakerXApi from "./tree/Utils/BeakerXApi";
 
-=======
->>>>>>> 8a3ffceb
 const widgets = require('./widgets');
 
 class SparkUIModel extends widgets.VBoxModel {
@@ -47,12 +43,9 @@
 
   public render() {
     super.render();
-<<<<<<< HEAD
+    this.el.classList.add('widget-spark-ui');
 
     this.addSparkMetricsWidget();
-=======
-    this.el.classList.add('widget-spark-ui');
->>>>>>> 8a3ffceb
     this.updateLabels();
   }
 
@@ -135,8 +128,8 @@
     this.sparkStats.node.classList.add('bx-stats');
     this.sparkStats.node.innerHTML = `
       <div class="active label label-info" title="Active Tasks">0</div> <div
-      class="memory label label-default" title="Storage Memory">0</div> <div
-      class="dead label label-danger" title="Dead Executors">0</div>
+      class="dead label label-danger" title="Dead Executors">0</div> <div
+      class="memory label label-default" title="Storage Memory">0</div>
     `;
 
     this.connectionLabelActive = this.sparkStats.node.querySelector('.active');
@@ -226,7 +219,7 @@
       });
     });
   }
-  
+
   despose() {
     super.dispose();
     clearInterval(this.apiCallIntervalId);

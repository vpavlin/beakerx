/*
 *  Copyright 2018 TWO SIGMA OPEN SOURCE, LLC
 *
 *  Licensed under the Apache License, Version 2.0 (the "License");
 *  you may not use this file except in compliance with the License.
 *  You may obtain a copy of the License at
 *
 *         http://www.apache.org/licenses/LICENSE-2.0
 *
 *  Unless required by applicable law or agreed to in writing, software
 *  distributed under the License is distributed on an "AS IS" BASIS,
 *  WITHOUT WARRANTIES OR CONDITIONS OF ANY KIND, either express or implied.
 *  See the License for the specific language governing permissions and
 *  limitations under the License.
 */

import {Widget} from "@phosphor/widgets";
import BeakerXApi from "./tree/Utils/BeakerXApi";
import widgets from './widgets';

const bkUtils = require("./shared/bkUtils");

const SPARK_LOCAL_MASTER_URL_PREFIX = 'local';

export class SparkUIModel extends widgets.VBoxModel {
  defaults() {
    return {
      ...super.defaults(),
      _view_name: "SparkUIView",
      _model_name: "SparkUIModel",
      _model_module: 'beakerx',
      _view_module: 'beakerx',
      _model_module_version: BEAKERX_MODULE_VERSION,
      _view_module_version: BEAKERX_MODULE_VERSION
    };
  }
}

export class SparkUIView extends widgets.VBoxView {
  private sparkStats: Widget;
  private toolbarSparkStats: Widget;
  private sparkAppId: string;
  private sparkUiWebUrl: string;
  private sparkMasterUrl: string;
  private apiCallIntervalId: number;
  private toolbarStatusContainer: HTMLElement|null;
  private connectionLabelActive: HTMLElement;
  private connectionLabelMemory: HTMLElement;
  private connectionLabelDead: HTMLElement;
  private connectionStatusElement: HTMLElement;
  private masterUrlInput: HTMLInputElement;
  private executorCoresInput: HTMLInputElement;
  private executorMemoryInput: HTMLInputElement;

  initialize(parameters) {
    super.initialize(parameters);

    this.openWebUi = this.openWebUi.bind(this);
    this.openExecutors = this.openExecutors.bind(this);
    this.updateChildren = this.updateChildren.bind(this);
    this.toggleExecutorConfigInputs = this.toggleExecutorConfigInputs.bind(this);
  }

  public render(): void {
    super.render();
    this.el.classList.add('widget-spark-ui');

    this.addSparkMetricsWidget();
    this.updateChildren();
  }

  public update(): void {
    super.update();

    this.connectToApi();
    this.addSparkUrls();
    this.addSparkMetricsWidget();
    this.handleLocalMasterUrl();
    this.updateChildren();
  }

  private addSparkUrls() {
    if (!this.connectionStatusElement) {
      this.connectionStatusElement = this.el.querySelector('.bx-connection-status');
    }

    if (!this.connectionStatusElement) {
      return;
    }

    this.addSparUiWebUrl();
    this.addMasterUrl();
  }

  private addSparUiWebUrl() {
    this.sparkUiWebUrl = this.model.get("sparkUiWebUrl");

    if (!this.sparkUiWebUrl) {
      return;
    }

    this.connectionStatusElement.removeEventListener('click', this.openWebUi);
    this.connectionStatusElement.addEventListener('click', this.openWebUi);
    this.sparkStats.node.removeEventListener('click', this.openExecutors);
    this.sparkStats.node.addEventListener('click', this.openExecutors);
    this.connectionStatusElement.style.cursor = 'pointer';
    this.sparkStats.node.style.cursor = 'pointer';
  }

  private addMasterUrl() {
    this.sparkMasterUrl = this.model.get("sparkMasterUrl");

    if (!this.sparkMasterUrl) {
      return;
    }

    this.connectionStatusElement.setAttribute('title', this.sparkMasterUrl);
  }

  private handleLocalMasterUrl() {
    this.masterUrlInput = this.el.querySelector('.bx-spark-master-url input');
    this.executorCoresInput = this.el.querySelector('.bx-spark-executor-cores input');
    this.executorMemoryInput = this.el.querySelector('.bx-spark-executor-memory input');

    if (this.masterUrlInput) {
      this.toggleExecutorConfigInputs();
      this.masterUrlInput.removeEventListener('keyup', this.toggleExecutorConfigInputs, true);
      this.masterUrlInput.addEventListener('keyup', this.toggleExecutorConfigInputs, true);
    }
  }

  private toggleExecutorConfigInputs() {
    if (this.masterUrlInput.value.indexOf(SPARK_LOCAL_MASTER_URL_PREFIX) === 0) {
      this.executorCoresInput.setAttribute('disabled', 'disabled');
      this.executorMemoryInput.setAttribute('disabled', 'disabled');
    } else {
      this.executorCoresInput.removeAttribute('disabled');
      this.executorMemoryInput.removeAttribute('disabled');
    }
  }

  private openWebUi() {
    window.open(this.sparkUiWebUrl, '_blank');
  }

  private openExecutors() {
    window.open(`${this.sparkUiWebUrl}/executors`, '_blank');
  }

  private updateChildren() {
    const noop = () => {};

    this.resolveChildren(this).then((views) => {
      views.forEach((view) => {
        this.resolveChildren(view).then((views) => {
          views.forEach((view) => {
            this.resolveChildren(view)
              .then((views) => {
                this.handleLocalMasterUrl();
                this.appendToToolbar();
              })
              .catch(noop);
          });
        }, noop);
      });
    }, noop);
  }

  private resolveChildren(view) {
    return new Promise((resolve, reject) => {
      if (!view || !view.children_views) {
        reject();
      }

      view.children_views.update(view.model.get('children'))
        .then(views => resolve(views));
    });
  }

  private createSparkMetricsWidget(): void {
    this.connectionStatusElement = this.el.querySelector('.bx-connection-status');

    if (this.sparkStats) {
      this.connectionStatusElement.insertAdjacentElement('afterend', this.sparkStats.node);

      return;
    }

    this.sparkStats = new Widget();
    this.sparkStats.node.classList.add('bx-stats');
    this.sparkStats.node.innerHTML = `
      <div class="active label label-info" title="Active Tasks">0</div> <div
      class="dead label label-danger" title="Dead Executors">0</div> <div
      class="memory label label-default" title="Storage Memory">0.0 B</div>
    `;

    this.connectionLabelActive = this.sparkStats.node.querySelector('.active');
    this.connectionLabelMemory = this.sparkStats.node.querySelector('.memory');
    this.connectionLabelDead = this.sparkStats.node.querySelector('.dead');

    this.connectionStatusElement.insertAdjacentElement('afterend', this.sparkStats.node);
  }

  private appendToToolbar(): void {
    if (!this.el.querySelector('.bx-status-panel')) {
      return;
    }

    if (this.toolbarStatusContainer && this.toolbarStatusContainer.contains(this.toolbarSparkStats.node)) {
      this.propagateToolbarWidget();

      return;
    }

    const toolbarContainer = this.el.closest('.jp-NotebookPanel') || this.el.closest('.notebook_app');

    if (!toolbarContainer) {
      return;
    }

    const toolbar = toolbarContainer.querySelector('#maintoolbar-container') || toolbarContainer.querySelector('.jp-NotebookPanel-toolbar');

    if (!toolbar) {
      return;
    }

    this.toolbarSparkStats = new Widget();
    this.toolbarStatusContainer = toolbar;
    this.toolbarSparkStats.node.classList.add('bx-toolbar-spark-widget');
    this.propagateToolbarWidget();
    this.appendToolbarSparkStats();
  }

  private propagateToolbarWidget() {
    this.toolbarSparkStats.node.innerHTML = `<div class="p-Widget bx-status-panel widget-box widget-hbox">
      ${this.connectionStatusElement.outerHTML}
      ${this.sparkStats.node.outerHTML}
    </div>`;
  }

  private appendToolbarSparkStats() {
    const spacer: HTMLElement|null = this.toolbarStatusContainer.querySelector('.jp-Toolbar-spacer');

    if (spacer) {
      spacer.insertAdjacentElement("afterend", this.toolbarSparkStats.node);
    } else {
      this.toolbarStatusContainer.appendChild(this.toolbarSparkStats.node);
    }
  }

  private connectToApi() {
    let baseUrl;
    let api;

    this.sparkAppId = this.model.get('sparkAppId');

    if (!this.sparkAppId) {
      return;
    }

    try {
      const coreutils = require('@jupyterlab/coreutils');
      coreutils.PageConfig.getOption('pageUrl');
      baseUrl = coreutils.PageConfig.getBaseUrl();
    } catch(e) {
      baseUrl = `${window.location.origin}/`;
    }

    api = new BeakerXApi(baseUrl);
    this.setApiCallInterval(api);
  }

  private setApiCallInterval(api: BeakerXApi): void {
    const sparkUrl = `${api.getApiUrl('sparkmetrics/executors')}/${this.sparkAppId}`;
    const getMetrict = async () => {
      try {
        const response = await fetch(sparkUrl, { method: 'GET', credentials: 'include' });

        if (!response.ok) {
          return this.clearApiCallInterval();
        }

        const data = await response.json();
        this.updateMetrics(data);
      } catch(error) {
        this.clearApiCallInterval();
      }
    };

    this.clearApiCallInterval();
    this.apiCallIntervalId = setInterval(getMetrict, 1000);
  }

  private clearApiCallInterval() {
    clearInterval(this.apiCallIntervalId);
    this.sparkAppId = null;

    if (!this.el.querySelector('.bx-status-panel')) {
      this.toolbarSparkStats.node.innerHTML = '';
    }
  }

  private updateMetrics(data: Array<any>) {
    let activeTasks: number = 0;
    let deadExecutors: number = 0;
    let storageMemory: number = 0;

    data.forEach(execData => {
      if (execData.isActive) {
        activeTasks += execData.activeTasks;
        storageMemory += execData.memoryUsed;
      } else {
        deadExecutors += 1;
      }
    });

    this.connectionLabelActive.innerText = `${activeTasks}`;
    this.connectionLabelMemory.innerText = `${bkUtils.formatBytes(storageMemory)}`;
    this.connectionLabelDead.innerText = `${deadExecutors}`;
    this.propagateToolbarWidget();
  }

  private addSparkMetricsWidget() {
    this.children_views.update(this.model.get('children')).then((views) => {
      views.forEach((view: any) => {
        view.children_views.update(view.model.get('children')).then((views) => {
          views.forEach((view) => {
            if (view instanceof widgets.LabelView && view.el.classList.contains('bx-connection-status')) {
              this.createSparkMetricsWidget();
              this.appendToToolbar();
            }
          });
        });
      });
    });
  }

<<<<<<< HEAD
  dispose(): void {
    clearInterval(this.apiCallIntervalId);
=======
  dispose() {
    super.dispose();
    this.clearApiCallInterval();
    this.sparkStats && this.sparkStats.isAttached && this.sparkStats.dispose();
    this.toolbarSparkStats && this.toolbarSparkStats.isAttached && this.toolbarSparkStats.dispose();
>>>>>>> 7f325669
  }
}

export default {
  SparkUIModel,
  SparkUIView
};<|MERGE_RESOLUTION|>--- conflicted
+++ resolved
@@ -335,16 +335,11 @@
     });
   }
 
-<<<<<<< HEAD
-  dispose(): void {
-    clearInterval(this.apiCallIntervalId);
-=======
   dispose() {
     super.dispose();
     this.clearApiCallInterval();
     this.sparkStats && this.sparkStats.isAttached && this.sparkStats.dispose();
     this.toolbarSparkStats && this.toolbarSparkStats.isAttached && this.toolbarSparkStats.dispose();
->>>>>>> 7f325669
   }
 }
 

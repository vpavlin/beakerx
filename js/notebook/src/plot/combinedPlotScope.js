--- conflicted
+++ resolved
@@ -38,11 +38,8 @@
   PlotScope
 ) {
   var bkUtils = require('./../shared/bkUtils').default;
-<<<<<<< HEAD
+  var PlotFocus = require('./zoom/PlotFocus').default;
   var GistPublisherUtils = require('./../GistPublisherUtils').default;
-=======
-  var PlotFocus = require('./zoom/PlotFocus').default;
->>>>>>> 90c65f4e
   var CombinedPlotScopeUtils = CombinedPlotScopeUtilsModule.default;
 
   function CombinedPlotScope(wrapperId) {

--- conflicted
+++ resolved
@@ -232,11 +232,6 @@
   }
 }
 
-<<<<<<< HEAD
-.bx-spark-profile {
-  .widget-label {
-    width: 140px !important
-=======
 @keyframes lds-spinner {
   0% {
     opacity: 1;
@@ -336,7 +331,7 @@
       -webkit-transform: rotate(300deg);
       transform: rotate(300deg);
       -webkit-animation-delay: -0.083333333333333s;
-      animation-delay: -0.083333333333333s;
+      animation-delay: -0.083333333333AAA333s;
     }
     &:nth-child(12) {
       -webkit-transform: rotate(330deg);
@@ -344,6 +339,11 @@
       -webkit-animation-delay: 0s;
       animation-delay: 0s;
     }
->>>>>>> 27ba9fad
+  }
+}
+
+.bx-spark-profile {
+  .widget-label {
+    width: 140px !important
   }
 }
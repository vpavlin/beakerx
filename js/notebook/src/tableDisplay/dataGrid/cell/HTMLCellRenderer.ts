--- conflicted
+++ resolved
@@ -15,7 +15,6 @@
  */
 
 import {CellRenderer, GraphicsContext, TextRenderer} from "@phosphor/datagrid";
-import {createSelector} from "reselect";
 import BeakerXCellRenderer from "./BeakerXCellRenderer";
 import {BeakerXDataGrid} from "../BeakerXDataGrid";
 
@@ -29,17 +28,7 @@
     super(dataGrid, options);
   }
 
-<<<<<<< HEAD
-  paint(gc: GraphicsContext, config: CellRenderer.ICellConfig): void {
-    this.drawBackground(gc, config);
-    this.drawHTML(gc, config);
-  }
-
-  drawHTML(gc: GraphicsContext, config: CellRenderer.ICellConfig): void {
-=======
   drawText(gc: GraphicsContext, config: CellRenderer.ICellConfig): void {
-    // Resolve the font for the cell.
->>>>>>> 08adf1c2
     const font = CellRenderer.resolveOption(this.font, config);
 
     if (!font) {

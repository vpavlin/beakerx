/*
 *  Copyright 2018 TWO SIGMA OPEN SOURCE, LLC
 *
 *  Licensed under the Apache License, Version 2.0 (the "License");
 *  you may not use this file except in compliance with the License.
 *  You may obtain a copy of the License at
 *
 *         http://www.apache.org/licenses/LICENSE-2.0
 *
 *  Unless required by applicable law or agreed to in writing, software
 *  distributed under the License is distributed on an "AS IS" BASIS,
 *  WITHOUT WARRANTIES OR CONDITIONS OF ANY KIND, either express or implied.
 *  See the License for the specific language governing permissions and
 *  limitations under the License.
 */

import {CellRenderer, GraphicsContext, TextRenderer} from "@phosphor/datagrid";
import BeakerXCellRenderer from "./BeakerXCellRenderer";
import {BeakerXDataGrid} from "../BeakerXDataGrid";

import LatoRegular from '../../../shared/fonts/lato/Lato-Regular.woff';
import LatoBlack from '../../../shared/fonts/lato/Lato-Black.woff';

export default class HTMLCellRenderer extends BeakerXCellRenderer {
  dataCache = new Map<string, string>();

<<<<<<< HEAD
  drawText(gc: GraphicsContext, config: CellRenderer.ICellConfig): void {
    // Resolve the font for the cell.
=======
  constructor(dataGrid: BeakerXDataGrid, options?: TextRenderer.IOptions) {
    super(dataGrid, options);
  }

  drawText(gc: GraphicsContext, config: CellRenderer.ICellConfig): void {
>>>>>>> a6a17151
    const font = CellRenderer.resolveOption(this.font, config);

    if (!font) {
      return;
    }

    let color = CellRenderer.resolveOption(this.textColor, config);

    if (!color) {
      return;
    }

    const format = this.format;
    const text = format(config);

    let vAlign = CellRenderer.resolveOption(this.verticalAlignment, config);
    let hAlign = CellRenderer.resolveOption(this.horizontalAlignment, config);

    // Compute the padded text box height for the specified alignment.
    let boxHeight = config.height - (vAlign === 'center' ? 1 : 2);

    if (boxHeight <= 0) {
      return;
    }

    const textHeight = TextRenderer.measureFontHeight(font);
    const img = new Image();
    const data = this.getSVGData(text, config, vAlign, hAlign);
    const dpiRatio =  this.dataGrid['_dpiRatio'];
    const x = config.x * dpiRatio;
    const y = config.y * dpiRatio;
    const width = config.width * dpiRatio;
    const height = config.height * dpiRatio;

    gc.setTransform(1, 0, 0, 1, 0, 0);
    gc.textBaseline = 'bottom';
    gc.textAlign = hAlign;
    gc.font = font;
    gc.fillStyle = color;

    if (textHeight > boxHeight) {
      gc.beginPath();
      gc.rect(config.x, config.y, config.width, config.height - 1);
      gc.clip();
    }

    img.width = width;
    img.height = height;
<<<<<<< HEAD
    img.onload = (((config) => () => {
      this.dataGrid.repaint(config.x, config.y, config.width, config.height);
    })({...config}));

    img.src = "data:image/svg+xml," + data;
    img.complete && gc.drawImage(img, x, y, width, height);
=======
    img.src = "data:image/svg+xml," + data;

    if (!img.complete) {
      img.onload = () => { this.dataGrid.repaint(config.x, config.y, config.width, config.height); };
    } else {
      gc.drawImage(img, x, y, width, height);
    }
  }

  getFontFaceStyle() {
    return `@font-face {
      font-family: 'Lato';
      src: url("${LatoRegular}");
      font-weight: normal;
      font-style: normal;
    } @font-face {
      font-family: 'Lato';
      src: url("${LatoBlack}");
      font-weight: bold;
      font-style: normal;
    }`;
>>>>>>> a6a17151
  }

  getSVGData(text: string, config: CellRenderer.ICellConfig, vAlign, hAlign): string {
    const cacheKey = this.getCacheKey(config, vAlign, hAlign);

    if (this.dataCache.has(cacheKey)) {
      return this.dataCache.get(cacheKey);
    }

    const font = CellRenderer.resolveOption(this.font, config);
    const color = CellRenderer.resolveOption(this.textColor, config);

    const html = `<svg xmlns="http://www.w3.org/2000/svg" width="${config.width}px" height="${config.height}px">
      <foreignObject width="${config.width}px" height="${config.height}px">
        <div
          xmlns="http://www.w3.org/1999/xhtml"
          style="display: table-cell; font: ${font}; width: ${config.width}px; height: ${config.height}px; color: ${color}; vertical-align: ${vAlign === 'center' ? 'middle' : vAlign}; text-align: ${hAlign}"
        >
          <style type="text/css">${this.getFontFaceStyle()}</style>
          <div style="display: inline-block; padding: 0 2px">${text}</div>
        </div>
      </foreignObject>
    </svg>`;

    const data = encodeURIComponent(html);
    this.dataCache.set(cacheKey, data);

    return data;
  }

  getCacheKey(config, vAlign, hAlign) {
    return `${JSON.stringify(config)}|${vAlign}|${hAlign}`;
  }
}<|MERGE_RESOLUTION|>--- conflicted
+++ resolved
@@ -24,16 +24,11 @@
 export default class HTMLCellRenderer extends BeakerXCellRenderer {
   dataCache = new Map<string, string>();
 
-<<<<<<< HEAD
-  drawText(gc: GraphicsContext, config: CellRenderer.ICellConfig): void {
-    // Resolve the font for the cell.
-=======
   constructor(dataGrid: BeakerXDataGrid, options?: TextRenderer.IOptions) {
     super(dataGrid, options);
   }
 
   drawText(gc: GraphicsContext, config: CellRenderer.ICellConfig): void {
->>>>>>> a6a17151
     const font = CellRenderer.resolveOption(this.font, config);
 
     if (!font) {
@@ -62,11 +57,6 @@
     const textHeight = TextRenderer.measureFontHeight(font);
     const img = new Image();
     const data = this.getSVGData(text, config, vAlign, hAlign);
-    const dpiRatio =  this.dataGrid['_dpiRatio'];
-    const x = config.x * dpiRatio;
-    const y = config.y * dpiRatio;
-    const width = config.width * dpiRatio;
-    const height = config.height * dpiRatio;
 
     gc.setTransform(1, 0, 0, 1, 0, 0);
     gc.textBaseline = 'bottom';
@@ -82,14 +72,6 @@
 
     img.width = width;
     img.height = height;
-<<<<<<< HEAD
-    img.onload = (((config) => () => {
-      this.dataGrid.repaint(config.x, config.y, config.width, config.height);
-    })({...config}));
-
-    img.src = "data:image/svg+xml," + data;
-    img.complete && gc.drawImage(img, x, y, width, height);
-=======
     img.src = "data:image/svg+xml," + data;
 
     if (!img.complete) {
@@ -111,7 +93,6 @@
       font-weight: bold;
       font-style: normal;
     }`;
->>>>>>> a6a17151
   }
 
   getSVGData(text: string, config: CellRenderer.ICellConfig, vAlign, hAlign): string {

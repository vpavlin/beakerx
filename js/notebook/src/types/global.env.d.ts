/*
 *  Copyright 2018 TWO SIGMA OPEN SOURCE, LLC
 *
 *  Licensed under the Apache License, Version 2.0 (the "License");
 *  you may not use this file except in compliance with the License.
 *  You may obtain a copy of the License at
 *
 *         http://www.apache.org/licenses/LICENSE-2.0
 *
 *  Unless required by applicable law or agreed to in writing, software
 *  distributed under the License is distributed on an "AS IS" BASIS,
 *  WITHOUT WARRANTIES OR CONDITIONS OF ANY KIND, either express or implied.
 *  See the License for the specific language governing permissions and
 *  limitations under the License.
 */

interface Map<K, V> {
  clear(): void;
  delete(key: K): boolean;
  forEach(callbackfn: (value: V, key: K, map: Map<K, V>) => void, thisArg?: any): void;
  get(key: K): V | undefined;
  has(key: K): boolean;
  set(key: K, value: V): this;
  readonly size: number;
}

interface MapConstructor {
  new (): Map<any, any>;
  new <K, V>(entries?: ReadonlyArray<[K, V]>): Map<K, V>;
  readonly prototype: Map<any, any>;
}

declare var Map: MapConstructor;
declare var CodeMirror: any;
declare var Proxy: ProxyConstructor;

declare interface NumberConstructor {
  isNaN: (number: number) => boolean,
  isFinite: (number: number) => boolean
}

<<<<<<< HEAD
=======
type Proxy<T> = {
  get(): T;
  set(value: T): void;
}

interface ProxyConstructor {
  revocable<T extends object>(target: T, handler: ProxyHandler<T>): { proxy: T; revoke: () => void; };
  new <T extends object>(target: T, handler: ProxyHandler<T>): T;
}


>>>>>>> 00659097
declare interface Array<T> {
  from: (arrayLike: any[]) => any[]
}

declare interface Window {
  beakerx: any,
  chrome?: any,
  require: any
}

interface GlobalEnvironment {
  BEAKERX_MODULE_VERSION;
  __webpack_public_path__;
}<|MERGE_RESOLUTION|>--- conflicted
+++ resolved
@@ -39,8 +39,6 @@
   isFinite: (number: number) => boolean
 }
 
-<<<<<<< HEAD
-=======
 type Proxy<T> = {
   get(): T;
   set(value: T): void;
@@ -52,7 +50,6 @@
 }
 
 
->>>>>>> 00659097
 declare interface Array<T> {
   from: (arrayLike: any[]) => any[]
 }

/*
 *  Copyright 2018 TWO SIGMA OPEN SOURCE, LLC
 *
 *  Licensed under the Apache License, Version 2.0 (the "License");
 *  you may not use this file except in compliance with the License.
 *  You may obtain a copy of the License at
 *
 *         http://www.apache.org/licenses/LICENSE-2.0
 *
 *  Unless required by applicable law or agreed to in writing, software
 *  distributed under the License is distributed on an "AS IS" BASIS,
 *  WITHOUT WARRANTIES OR CONDITIONS OF ANY KIND, either express or implied.
 *  See the License for the specific language governing permissions and
 *  limitations under the License.
 */
package com.twosigma.beakerx;

<<<<<<< HEAD
import com.fasterxml.jackson.core.JsonGenerator;
import com.fasterxml.jackson.databind.JsonNode;
import com.fasterxml.jackson.databind.ObjectMapper;
import com.twosigma.beakerx.jvm.serialization.BasicObjectSerializer;
import com.twosigma.beakerx.table.TableDisplayToJson;
import com.twosigma.beakerx.table.serializer.AutotranslationDefaultDeserializer;
import com.twosigma.beakerx.table.serializer.TableDisplayDeSerializer;

import java.io.IOException;
import java.io.StringWriter;

import static com.fasterxml.jackson.databind.SerializationFeature.WRITE_ENUMS_USING_TO_STRING;

public class DefaultBeakerXJsonSerializer implements BeakerXJsonSerializer {

  private final BasicObjectSerializer objectSerializer;
  private ObjectMapper objectMapper;

  public DefaultBeakerXJsonSerializer() {
    this.objectMapper = new ObjectMapper();
    objectMapper.enable(WRITE_ENUMS_USING_TO_STRING);
    objectMapper.registerModule(TableDisplayToJson.tableDisplayModule());
    objectSerializer = new BasicObjectSerializer();
    objectSerializer.addTypeDeserializer(new TableDisplayDeSerializer(objectSerializer));
    objectSerializer.addTypeDeserializer(new AutotranslationDefaultDeserializer());
  }
=======
import com.twosigma.beakerx.jvm.serialization.BasicObjectSerializer;
import com.twosigma.beakerx.jvm.serialization.BeakerObjectConverter;

public class DefaultBeakerXJsonSerializer extends BaseBeakerXJsonSerializer {
>>>>>>> 343f5039

  @Override
  protected BeakerObjectConverter createSerializer() {
    return new BasicObjectSerializer();
  }
<<<<<<< HEAD

  @Override
  public Object fromJson(String json) {
    try {
      JsonNode node = objectMapper.readTree(json);
      return objectSerializer.deserialize(node, objectMapper);
    } catch (IOException e) {
      throw new RuntimeException(e);
    }
  }

=======
>>>>>>> 343f5039
}<|MERGE_RESOLUTION|>--- conflicted
+++ resolved
@@ -15,56 +15,18 @@
  */
 package com.twosigma.beakerx;
 
-<<<<<<< HEAD
-import com.fasterxml.jackson.core.JsonGenerator;
-import com.fasterxml.jackson.databind.JsonNode;
-import com.fasterxml.jackson.databind.ObjectMapper;
 import com.twosigma.beakerx.jvm.serialization.BasicObjectSerializer;
-import com.twosigma.beakerx.table.TableDisplayToJson;
+import com.twosigma.beakerx.jvm.serialization.BeakerObjectConverter;
 import com.twosigma.beakerx.table.serializer.AutotranslationDefaultDeserializer;
 import com.twosigma.beakerx.table.serializer.TableDisplayDeSerializer;
 
-import java.io.IOException;
-import java.io.StringWriter;
-
-import static com.fasterxml.jackson.databind.SerializationFeature.WRITE_ENUMS_USING_TO_STRING;
-
-public class DefaultBeakerXJsonSerializer implements BeakerXJsonSerializer {
-
-  private final BasicObjectSerializer objectSerializer;
-  private ObjectMapper objectMapper;
-
-  public DefaultBeakerXJsonSerializer() {
-    this.objectMapper = new ObjectMapper();
-    objectMapper.enable(WRITE_ENUMS_USING_TO_STRING);
-    objectMapper.registerModule(TableDisplayToJson.tableDisplayModule());
-    objectSerializer = new BasicObjectSerializer();
-    objectSerializer.addTypeDeserializer(new TableDisplayDeSerializer(objectSerializer));
-    objectSerializer.addTypeDeserializer(new AutotranslationDefaultDeserializer());
-  }
-=======
-import com.twosigma.beakerx.jvm.serialization.BasicObjectSerializer;
-import com.twosigma.beakerx.jvm.serialization.BeakerObjectConverter;
-
 public class DefaultBeakerXJsonSerializer extends BaseBeakerXJsonSerializer {
->>>>>>> 343f5039
 
   @Override
   protected BeakerObjectConverter createSerializer() {
-    return new BasicObjectSerializer();
+    BasicObjectSerializer serializer = new BasicObjectSerializer();
+    serializer.addfTypeDeserializer(new TableDisplayDeSerializer(serializer));
+    serializer.addfTypeDeserializer(new AutotranslationDefaultDeserializer());
+    return serializer;
   }
-<<<<<<< HEAD
-
-  @Override
-  public Object fromJson(String json) {
-    try {
-      JsonNode node = objectMapper.readTree(json);
-      return objectSerializer.deserialize(node, objectMapper);
-    } catch (IOException e) {
-      throw new RuntimeException(e);
-    }
-  }
-
-=======
->>>>>>> 343f5039
 }
--- conflicted
+++ resolved
@@ -85,30 +85,16 @@
             Manifest mf = jar.getManifest();
             if(mf != null){
               String cp = mf.getMainAttributes().getValue("Class-Path");
-<<<<<<< HEAD
-              if(StringUtils.isNotEmpty(cp) && !cp.equals(".")){
+              if(StringUtils.isNotEmpty(cp)&& !cp.equals(".")){
                 cp = cp.replace(". ", "");
                 for(String fn : cp.split(" ")){
-                  File child = new File(file.getParent() + System.getProperty("file.separator") + fn);
+                  if (!fn.equals(".")) {File child = new File(file.getParent() + System.getProperty("file.separator") + fn);
                   if(child.getAbsolutePath().equals(jar.getName())){
                     continue; //skip bad jars, that contain references to themselves in MANIFEST.MF
                   }
                   if(child.exists()){
                     if (!findClasses(root, child, includeJars)) {
-                      return false;
-=======
-              if (StringUtils.isNotEmpty(cp)) {
-                for (String fn : cp.split(" ")) {
-                  if (!fn.equals(".")) {
-                    File child = new File(file.getParent() + System.getProperty("file.separator") + fn);
-                    if (child.getAbsolutePath().equals(jar.getName())) {
-                      continue; //skip bad jars, that contain references to themselves in MANIFEST.MF
-                    }
-                    if (child.exists()) {
-                      if (!findClasses(root, child, includeJars)) {
-                        return false;
-                      }
->>>>>>> 840f7385
+                      return false;}
                     }
                   }
                 }

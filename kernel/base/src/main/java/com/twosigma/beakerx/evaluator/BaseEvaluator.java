--- conflicted
+++ resolved
@@ -17,11 +17,8 @@
 
 import com.google.common.collect.Lists;
 import com.twosigma.beakerx.DefaultJVMVariables;
-<<<<<<< HEAD
-=======
 import com.twosigma.beakerx.inspect.Inspect;
 import com.twosigma.beakerx.inspect.InspectResult;
->>>>>>> 39ac4d3a
 import com.twosigma.beakerx.NamespaceClient;
 import com.twosigma.beakerx.TryResult;
 import com.twosigma.beakerx.jvm.object.SimpleEvaluationObject;
@@ -72,10 +69,7 @@
     classPath = new Classpath();
     classPath.add(new PathToJar(outDir));
     repos = new Repos();
-<<<<<<< HEAD
-=======
     inspect = new Inspect();
->>>>>>> 39ac4d3a
     executorService = Executors.newSingleThreadExecutor();
     init(evaluatorParameters);
   }

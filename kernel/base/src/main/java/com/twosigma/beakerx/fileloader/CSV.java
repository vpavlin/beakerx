/*
 *  Copyright 2017 TWO SIGMA OPEN SOURCE, LLC
 *
 *  Licensed under the Apache License, Version 2.0 (the "License");
 *  you may not use this file except in compliance with the License.
 *  You may obtain a copy of the License at
 *
 *         http://www.apache.org/licenses/LICENSE-2.0
 *
 *  Unless required by applicable law or agreed to in writing, software
 *  distributed under the License is distributed on an "AS IS" BASIS,
 *  WITHOUT WARRANTIES OR CONDITIONS OF ANY KIND, either express or implied.
 *  See the License for the specific language governing permissions and
 *  limitations under the License.
 */

package com.twosigma.beakerx.fileloader;

import com.opencsv.CSVReader;
import org.apache.commons.collections.IteratorUtils;
import org.apache.commons.lang3.math.NumberUtils;

import java.io.FileReader;
import java.io.IOException;
import java.math.BigInteger;
import java.text.ParseException;
import java.text.SimpleDateFormat;
<<<<<<< HEAD
=======
import java.util.ArrayList;
>>>>>>> 60a0bdc6
import java.util.Date;
import java.util.HashMap;
import java.util.Iterator;
import java.util.List;
import java.util.Map;

public class CSV {

  public static String TIME_COLUMN = "time";

  public class CSVIterator implements Iterator<Map<String, Object>>, AutoCloseable {
    private CSVReader reader;
    private String[] header;
    private Iterator<String[]> rows;

    public CSVIterator(String fileName) throws IOException {
      this(new CSVReader(new FileReader(fileName)));
    }

    CSVIterator(CSVReader csvReader) {
      reader = csvReader;
      rows = reader.iterator();
      header = rows.next();
    }

    @Override
    public boolean hasNext() {
      return rows.hasNext();
    }

    @Override
    public Map<String, Object> next() {
      if (!hasNext()) return null;
      else {
        String[] row = rows.next();
<<<<<<< HEAD
=======
        if (rowIsEmpty(row, header)) {
          return null;
        }
>>>>>>> 60a0bdc6
        Map<String, Object> entry = new HashMap<>();
        int index = 0;
        for (String hc : header) {
          if (hc.equals(TIME_COLUMN)) {
            entry.put(hc, convertDate(row[index++]));
          } else {
            entry.put(hc, convertToNumber(row[index++]));
          }
        }
        return entry;
      }
    }
<<<<<<< HEAD
=======

    private boolean rowIsEmpty(String[] row, String[] header) {
      return (header.length > row.length) && row.length == 1 && row[0].isEmpty();
    }
>>>>>>> 60a0bdc6

    @Override
    public void close() throws Exception {
      reader.close();
    }
  }

  public List<Map<String, Object>> read(String fileName) throws IOException {
    List<Map<String, Object>> result = new ArrayList<>();
    CSVIterator iterator = new CSVIterator(fileName);
    while (iterator.hasNext()) {
      Map<String, Object> next = iterator.next();
      if (next!=null){
        result.add(next);
      }
    }
    return result;
  }

  public Iterable<Map<String, Object>> readIterable(String fileName) throws IOException {
    CSVReader reader = new CSVReader(new FileReader(fileName));
    return () -> new CSVIterator(reader);
  }

  private Object convertToNumber(Object value) {
    if (value instanceof String && NumberUtils.isCreatable((String) value)) {
      try {
        return Integer.parseInt((String) value);
      } catch (Exception ignored) {
      }
      try {
        return new BigInteger((String) value);
      } catch (Exception ignored) {
      }
      return Double.parseDouble((String) value);
    }
    return value;
  }

  private Object convertDate(Object x) {
    if (x instanceof Number) {
      return x;
    } else if (x instanceof Date) {
      Date date = (Date) x;
      return date;
    } else if (x instanceof String) {
      return parseToDate((String) x);
    } else {
      throw new IllegalArgumentException("time column accepts numbers or java.util.Date objects or String date in a following format yyyy-MM-dd");
    }
  }

  private Object parseToDate(String x) {
    Date inputDate = getDateWithTimezone(x);
    if (inputDate == null) {
      try {
        inputDate = new SimpleDateFormat("yyyy-MM-dd").parse(x);
      } catch (ParseException e) {
        throw new IllegalArgumentException("time column accepts String date in a following format yyyy-MM-dd");
      }
    }
    return inputDate;
  }

  private Date getDateWithTimezone(String x) {
    Date inputDate = null;
    try {
      inputDate = new SimpleDateFormat("yyyy-MM-dd HH:mm:ss.SSS Z").parse(x);
    } catch (ParseException e) {
    }
    return inputDate;
  }

}<|MERGE_RESOLUTION|>--- conflicted
+++ resolved
@@ -25,10 +25,7 @@
 import java.math.BigInteger;
 import java.text.ParseException;
 import java.text.SimpleDateFormat;
-<<<<<<< HEAD
-=======
 import java.util.ArrayList;
->>>>>>> 60a0bdc6
 import java.util.Date;
 import java.util.HashMap;
 import java.util.Iterator;
@@ -64,12 +61,9 @@
       if (!hasNext()) return null;
       else {
         String[] row = rows.next();
-<<<<<<< HEAD
-=======
         if (rowIsEmpty(row, header)) {
           return null;
         }
->>>>>>> 60a0bdc6
         Map<String, Object> entry = new HashMap<>();
         int index = 0;
         for (String hc : header) {
@@ -82,13 +76,10 @@
         return entry;
       }
     }
-<<<<<<< HEAD
-=======
 
     private boolean rowIsEmpty(String[] row, String[] header) {
       return (header.length > row.length) && row.length == 1 && row[0].isEmpty();
     }
->>>>>>> 60a0bdc6
 
     @Override
     public void close() throws Exception {

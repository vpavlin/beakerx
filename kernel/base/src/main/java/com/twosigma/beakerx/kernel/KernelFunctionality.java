/*
 *  Copyright 2017 TWO SIGMA OPEN SOURCE, LLC
 *
 *  Licensed under the Apache License, Version 2.0 (the "License");
 *  you may not use this file except in compliance with the License.
 *  You may obtain a copy of the License at
 *
 *         http://www.apache.org/licenses/LICENSE-2.0
 *
 *  Unless required by applicable law or agreed to in writing, software
 *  distributed under the License is distributed on an "AS IS" BASIS,
 *  WITHOUT WARRANTIES OR CONDITIONS OF ANY KIND, either express or implied.
 *  See the License for the specific language governing permissions and
 *  limitations under the License.
 */
package com.twosigma.beakerx.kernel;

import com.twosigma.beakerx.TryResult;
import com.twosigma.beakerx.autocomplete.AutocompleteResult;
import com.twosigma.beakerx.evaluator.Hook;
import com.twosigma.beakerx.handler.Handler;
import com.twosigma.beakerx.inspect.InspectResult;
import com.twosigma.beakerx.jvm.object.SimpleEvaluationObject;
import com.twosigma.beakerx.kernel.comm.Comm;
import com.twosigma.beakerx.kernel.magic.command.MagicCommandType;
import com.twosigma.beakerx.kernel.msg.JupyterMessages;
import com.twosigma.beakerx.message.Message;
import py4j.ClientServer;

import java.nio.file.Path;
import java.util.List;
import java.util.Observer;
import java.util.Set;

public interface KernelFunctionality {

  void publish(List<Message> message);

  void addComm(String commId, Comm comm);

  void removeComm(String commId);

  void send(Message message);

  String getSessionId();

  Observer getExecutionResultSender();

  Comm getComm(String string);

  boolean isCommPresent(String string);

  Set<String> getCommHashSet();

  void setShellOptions(EvaluatorParameters kernelParameters);

  void cancelExecution();

  Handler<Message> getHandler(JupyterMessages type);

  void run();

  TryResult executeCode(String code, SimpleEvaluationObject seo);

  AutocompleteResult autocomplete(String code, int cursorPos);

  InspectResult inspect(String code, int cursorPos);

  void sendBusyMessage(Message message);

  void sendIdleMessage(Message message);

  List<Path> addJarsToClasspath(List<PathToJar> paths);

  Classpath getClasspath();

  Imports getImports();

  AddImportStatus addImport(ImportPath anImport);

  void removeImport(ImportPath anImport);

  List<MagicCommandType> getMagicCommandTypes();

  Path getTempFolder();

  Path getCacheFolder();

  Class<?> loadClass(String clazzName) throws ClassNotFoundException;

  void registerMagicCommandType(MagicCommandType magicCommandType);

<<<<<<< HEAD
  ClientServer getPythonMagicCS();
=======
  String getOutDir();

  void registerCancelHook(Hook hook);
>>>>>>> 1bf62b79
}<|MERGE_RESOLUTION|>--- conflicted
+++ resolved
@@ -90,11 +90,9 @@
 
   void registerMagicCommandType(MagicCommandType magicCommandType);
 
-<<<<<<< HEAD
-  ClientServer getPythonMagicCS();
-=======
   String getOutDir();
 
   void registerCancelHook(Hook hook);
->>>>>>> 1bf62b79
+
+  ClientServer getPythonMagicCS();
 }
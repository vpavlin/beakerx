--- conflicted
+++ resolved
@@ -158,7 +158,6 @@
     };
   }
 
-<<<<<<< HEAD
   private boolean isValidImport(String part, int executionCount) {
     try {
       CompletableFuture<Boolean> validImportFuture = new CompletableFuture<>();
@@ -170,13 +169,13 @@
     } catch (InterruptedException | ExecutionException e) {
      return Boolean.FALSE;
     }
-=======
+  }
+
   private MagicCommandItem createResultWithCustomMessage(String customMessage, Message message, int executionCount) {
     return new MagicCommandItemWithResult(
         messageCreator
             .buildOutputMessage(message, customMessage, false),
         messageCreator.buildReplyWithoutStatus(message, executionCount));
->>>>>>> c3395102
   }
 
   public MagicCommandFunctionality unimport() {

--- conflicted
+++ resolved
@@ -19,11 +19,8 @@
 import com.twosigma.beakerx.kernel.magic.command.functionality.AddImportMagicCommand;
 import com.twosigma.beakerx.kernel.magic.command.functionality.AddStaticImportMagicCommand;
 import com.twosigma.beakerx.kernel.magic.command.functionality.BashMagicCommand;
-<<<<<<< HEAD
+import com.twosigma.beakerx.kernel.magic.command.functionality.ClasspathAddDynamicMagicCommand;
 import com.twosigma.beakerx.kernel.magic.command.functionality.ClassPathAddMvnCellMagicCommand;
-=======
-import com.twosigma.beakerx.kernel.magic.command.functionality.ClasspathAddDynamicMagicCommand;
->>>>>>> 79871655
 import com.twosigma.beakerx.kernel.magic.command.functionality.ClasspathAddJarMagicCommand;
 import com.twosigma.beakerx.kernel.magic.command.functionality.ClasspathAddMvnMagicCommand;
 import com.twosigma.beakerx.kernel.magic.command.functionality.ClasspathAddRepoMagicCommand;
@@ -61,11 +58,8 @@
                     lsmagic(magicCommandTypes),
                     addJar(kernel),
                     addJarByMvn(kernel),
-<<<<<<< HEAD
                     addJarByMvnCell(kernel),
-=======
                     addDynamic(kernel),
->>>>>>> 79871655
                     addRepo(kernel),
                     removeJar(kernel),
                     showClasspath(kernel),

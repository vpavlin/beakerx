--- conflicted
+++ resolved
@@ -53,13 +53,8 @@
     this.pomFactory = pomFactory;
   }
 
-<<<<<<< HEAD
-  public AddMvnCommandResult retrieve(String groupId, String artifactId, String version, MvnLoggerWidget progress) {
-    List<Dependency> dependencies = Arrays.asList(new Dependency(groupId, artifactId, version));
-=======
   public AddMvnCommandResult retrieve(Dependency dependency, MvnLoggerWidget progress) {
     List<Dependency> dependencies = Arrays.asList(dependency);
->>>>>>> 39ac4d3a
     return retrieve(dependencies, progress);
   }
 
@@ -132,12 +127,8 @@
         errorMsgBuilder
                 .append("\n").append(dependency.groupId).append(" : ")
                 .append(dependency.artifactId).append(" : ")
-<<<<<<< HEAD
-                .append(dependency.version);
-=======
                 .append(dependency.version).append(" : ")
                 .append(dependency.type);
->>>>>>> 39ac4d3a
       }
       return AddMvnCommandResult.error(errorMsgBuilder.toString());
     }

--- conflicted
+++ resolved
@@ -28,11 +28,7 @@
   public static final String ADD = "add";
   public static final String MVN = "mvn";
   public static final String CLASSPATH_ADD_MVN = CLASSPATH + " " + ADD + " " + MVN;
-<<<<<<< HEAD
-  public static final String ADD_MVN_FORMAT_ERROR_MESSAGE = "Wrong command format, should be" + CLASSPATH_ADD_MVN + " group name version or " + CLASSPATH_ADD_MVN + " group:name:version";
-=======
   public static final String ADD_MVN_FORMAT_ERROR_MESSAGE = "Wrong command format, should be" + CLASSPATH_ADD_MVN + " group name version [type] or " + CLASSPATH_ADD_MVN + " group:name:version:[type]";
->>>>>>> 39ac4d3a
 
   private MavenJarResolver.ResolverParams commandParams;
   private PomFactory pomFactory;
@@ -58,11 +54,7 @@
   public MagicCommandOutcomeItem execute(MagicCommandExecutionParam param) {
     String command = param.getCommand();
     String[] split = MagicCommandUtils.splitPath(command);
-<<<<<<< HEAD
-    if (split.length != 6 && split.length != 4) {
-=======
     if (!(isGradleFormat(split) || isMavenFormat(split))) {
->>>>>>> 39ac4d3a
       return new MagicCommandOutput(MagicCommandOutput.Status.ERROR, ADD_MVN_FORMAT_ERROR_MESSAGE);
     }
     commandParams.setRepos(kernel.getRepos().get());
@@ -104,16 +96,11 @@
     }
   }
 
-<<<<<<< HEAD
-    if (result.isJarRetrieved()) {
-      return handleAddedJars(classpathAddMvnCommand.getPathToMavenRepo() + "/*");
-=======
   private MavenJarResolver.Dependency getDepForGradle(String[] valuesFromGradlePattern) {
     if (valuesFromGradlePattern.length == 4) {
       return new MavenJarResolver.Dependency(valuesFromGradlePattern[0], valuesFromGradlePattern[1], valuesFromGradlePattern[2], valuesFromGradlePattern[3]);
     } else {
       return new MavenJarResolver.Dependency(valuesFromGradlePattern[0], valuesFromGradlePattern[1], valuesFromGradlePattern[2]);
->>>>>>> 39ac4d3a
     }
   }
 

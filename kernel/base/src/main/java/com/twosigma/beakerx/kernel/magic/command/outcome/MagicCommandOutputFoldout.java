/*
 *  Copyright 2018 TWO SIGMA OPEN SOURCE, LLC
 *
 *  Licensed under the Apache License, Version 2.0 (the "License");
 *  you may not use this file except in compliance with the License.
 *  You may obtain a copy of the License at
 *
 *         http://www.apache.org/licenses/LICENSE-2.0
 *
 *  Unless required by applicable law or agreed to in writing, software
 *  distributed under the License is distributed on an "AS IS" BASIS,
 *  WITHOUT WARRANTIES OR CONDITIONS OF ANY KIND, either express or implied.
 *  See the License for the specific language governing permissions and
 *  limitations under the License.
 */
package com.twosigma.beakerx.kernel.magic.command.outcome;

import com.twosigma.beakerx.TryResult;
import com.twosigma.beakerx.jvm.object.SimpleEvaluationObject;
import com.twosigma.beakerx.kernel.KernelFunctionality;
import com.twosigma.beakerx.kernel.msg.MessageCreator;
import com.twosigma.beakerx.message.Message;
import com.twosigma.beakerx.mimetype.MIMEContainer;
import com.twosigma.beakerx.widget.BxHTML;
import com.twosigma.beakerx.widget.Foldout;
import com.twosigma.beakerx.widget.Label;

import java.util.Optional;

import static com.twosigma.beakerx.util.Preconditions.checkNotNull;

public class MagicCommandOutputFoldout implements MagicCommandOutcomeItem {

  private final MIMEContainer mineContainer;
  private MagicCommandOutput.Status status;
  private String header;

  public MagicCommandOutputFoldout(MagicCommandOutput.Status status, String text, String header) {
    this.mineContainer = MIMEContainer.HTML(checkNotNull(text));
    this.status = checkNotNull(status);
    this.header = header;
  }

  @Override
  public Optional<MIMEContainer> getMIMEContainer() {
    return Optional.of(this.mineContainer);
  }

  @Override
  public Status getStatus() {
    return this.status;
  }

  @Override
  public TryResult getResult() {
    return null;
  }

  @Override
  public SimpleEvaluationObject getSimpleEvaluationObject() {
    return null;
  }

  @Override
  public void sendRepliesWithStatus(KernelFunctionality kernel, Message message, int executionCount) {
    if (getStatus().equals(MagicCommandOutcomeItem.Status.OK)) {
      sendHTML(message);
      kernel.send(MessageCreator.buildReplyWithOkStatus(message, executionCount));
    } else {
      sendHTML(message);
      kernel.send(MessageCreator.buildReplyWithErrorStatus(message, executionCount));
    }
  }

  private void sendHTML(Message message) {
<<<<<<< HEAD
    Foldout.FoldoutOption foldoutOption = new Foldout.FoldoutOption();
    foldoutOption.headerLabel = this.header;
    Foldout value = new Foldout(message, foldoutOption);
    BxHTML content = new BxHTML();
=======
    Foldout value = new Foldout(message);
    Label label = new Label(message);
    BxHTML content = new BxHTML(message);

>>>>>>> 0634949c
    content.setValue(getMIMEContainer().get().getData());
    value.add(content);
    value.display();
  }

  @Override
  public void sendMagicCommandOutcome(KernelFunctionality kernel, Message message, int executionCount) {
    sendHTML(message);
  }
}<|MERGE_RESOLUTION|>--- conflicted
+++ resolved
@@ -73,17 +73,10 @@
   }
 
   private void sendHTML(Message message) {
-<<<<<<< HEAD
     Foldout.FoldoutOption foldoutOption = new Foldout.FoldoutOption();
     foldoutOption.headerLabel = this.header;
     Foldout value = new Foldout(message, foldoutOption);
-    BxHTML content = new BxHTML();
-=======
-    Foldout value = new Foldout(message);
-    Label label = new Label(message);
     BxHTML content = new BxHTML(message);
-
->>>>>>> 0634949c
     content.setValue(getMIMEContainer().get().getData());
     value.add(content);
     value.display();

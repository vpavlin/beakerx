/*
 *  Copyright 2018 TWO SIGMA OPEN SOURCE, LLC
 *
 *  Licensed under the Apache License, Version 2.0 (the "License");
 *  you may not use this file except in compliance with the License.
 *  You may obtain a copy of the License at
 *
 *         http://www.apache.org/licenses/LICENSE-2.0
 *
 *  Unless required by applicable law or agreed to in writing, software
 *  distributed under the License is distributed on an "AS IS" BASIS,
 *  WITHOUT WARRANTIES OR CONDITIONS OF ANY KIND, either express or implied.
 *  See the License for the specific language governing permissions and
 *  limitations under the License.
 */
package com.twosigma.beakerx.widget;

import com.twosigma.beakerx.kernel.comm.Comm;
import com.twosigma.beakerx.message.Message;
import com.twosigma.beakerx.mimetype.MIMEContainer;

import java.io.Serializable;
import java.util.ArrayList;
import java.util.Collections;
import java.util.HashMap;
import java.util.List;
import java.util.Map;

import static com.twosigma.beakerx.kernel.msg.JupyterMessages.DISPLAY_DATA;
import static com.twosigma.beakerx.message.Header.MSG_ID;
import static java.util.Collections.emptyList;

public class Output extends DOMWidget {

  public static final String VIEW_NAME_VALUE = "OutputView";
  public static final String MODEL_NAME_VALUE = "OutputModel";

  public static final String MODEL_MODULE_VALUE = "@jupyter-widgets/output";
  public static final String VIEW_MODULE_VALUE = "@jupyter-widgets/output";
  public static final String OUTPUTS = "outputs";
  public static final String OUTPUT_TYPE = "output_type";
  public static final String NAME = "name";
  public static final String TEXT = "text";
  public static final String STREAM = "stream";
  public static final String STDERR = "stderr";
  public static final String STDOUT = "stdout";

  private List<Map<String, Serializable>> outputs = Collections.synchronizedList(new ArrayList<>());

  public Output() {
    super();
    openComm();
  }

  @Override
  public String getModelNameValue() {
    return MODEL_NAME_VALUE;
  }

  @Override
  public String getViewNameValue() {
    return VIEW_NAME_VALUE;
  }

  @Override
  public String getModelModuleValue() {
    return MODEL_MODULE_VALUE;
  }

  @Override
  public String getViewModuleValue() {
    return VIEW_MODULE_VALUE;
  }

  @Override
  protected HashMap<String, Serializable> content(HashMap<String, Serializable> content) {
    super.content(content);
    content.put(MSG_ID, "");
    content.put(OUTPUTS, new ArrayList<>().toArray());
    return content;
  }

  @Override
  public void updateValue(Object value) {
  }

<<<<<<< HEAD
  public void display(MIMEContainer mimeContainer) {
    List<Message> list = new ArrayList<>();
    list.add(getComm().createUpdateMessage(MSG_ID, getComm().getParentMessage().getHeader().getId()));
    HashMap<String, Serializable> content = new HashMap<>();
    content.put(mimeContainer.getMime().asString(), (Serializable) mimeContainer.getData());
    list.add(getComm().createMessage(DISPLAY_DATA, Comm.Buffer.EMPTY, new Comm.Data(content)));
=======
  public synchronized void sendOutput(ConsoleOutput co) {
    List<Message> list = new ArrayList<>();
    list.add(getComm().createUpdateMessage(MSG_ID, getComm().getParentMessage().getHeader().getId()));
    Map<String, Serializable> asMap = addOutput(co);
    list.add(getComm().createOutputContent(asMap));
>>>>>>> 222d4bae
    list.add(getComm().createUpdateMessage(MSG_ID, ""));
    getComm().publish(list);
  }

<<<<<<< HEAD
  public void sendStdout(String text) {
    send(false, text);
  }

  public void sendStderr(String text) {
    send(true, text);
  }

=======
>>>>>>> 222d4bae
  public void appendStdout(String text) {
    sendStdout(text + "\n");
  }

  public void appendStderr(String text) {
    sendStderr(text + "\n");
  }

  private synchronized void send(boolean isError, String text) {
    List<Message> list = new ArrayList<>();
    list.add(getComm().createUpdateMessage(MSG_ID, getComm().getParentMessage().getHeader().getId()));
    Map<String, Serializable> asMap = addOutput(isError, text);
    list.add(getComm().createOutputContent(asMap));
    list.add(getComm().createUpdateMessage(MSG_ID, ""));
    getComm().publish(list);
  }

  private Map<String, Serializable> addOutput(boolean isError, String text) {
    Map<String, Serializable> value = createOutput(isError, text);
    outputs.add(value);
    return value;
  }

  public void clearOutput() {
    outputs = Collections.synchronizedList(new ArrayList<>());
    sendUpdate(OUTPUTS, emptyList());
  }

  private Map<String, Serializable> createOutput(boolean isError, String text) {
    Map<String, Serializable> outputs = new HashMap<>();
    outputs.put(OUTPUT_TYPE, STREAM);
    outputs.put(NAME, isError ? STDERR : STDOUT);
    outputs.put(TEXT, text);
    return outputs;
  }

  public void display(MIMEContainer mimeContainer) {
    HashMap<String, Serializable> content = new HashMap<>();
    content.put(mimeContainer.getMime().asString(), (Serializable) mimeContainer.getData());
    display(content);
  }

  public void display(Widget widget) {
    HashMap<String, Serializable> content = new HashMap<>();
    HashMap<String, Serializable> vendor = new HashMap<>();
    vendor.put(MODEL_ID, widget.getComm().getCommId());
    content.put(APPLICATION_VND_JUPYTER_WIDGET_VIEW_JSON, vendor);
    display(content);
  }

  private void display(HashMap<String, Serializable> content) {
    List<Message> list = new ArrayList<>();
    list.add(getComm().createUpdateMessage(MSG_ID, getComm().getParentMessage().getHeader().getId()));
    list.add(getComm().createMessage(DISPLAY_DATA, Comm.Buffer.EMPTY, new Comm.Data(content)));
    list.add(getComm().createUpdateMessage(MSG_ID, ""));
    getComm().publish(list);
  }
}<|MERGE_RESOLUTION|>--- conflicted
+++ resolved
@@ -84,25 +84,6 @@
   public void updateValue(Object value) {
   }
 
-<<<<<<< HEAD
-  public void display(MIMEContainer mimeContainer) {
-    List<Message> list = new ArrayList<>();
-    list.add(getComm().createUpdateMessage(MSG_ID, getComm().getParentMessage().getHeader().getId()));
-    HashMap<String, Serializable> content = new HashMap<>();
-    content.put(mimeContainer.getMime().asString(), (Serializable) mimeContainer.getData());
-    list.add(getComm().createMessage(DISPLAY_DATA, Comm.Buffer.EMPTY, new Comm.Data(content)));
-=======
-  public synchronized void sendOutput(ConsoleOutput co) {
-    List<Message> list = new ArrayList<>();
-    list.add(getComm().createUpdateMessage(MSG_ID, getComm().getParentMessage().getHeader().getId()));
-    Map<String, Serializable> asMap = addOutput(co);
-    list.add(getComm().createOutputContent(asMap));
->>>>>>> 222d4bae
-    list.add(getComm().createUpdateMessage(MSG_ID, ""));
-    getComm().publish(list);
-  }
-
-<<<<<<< HEAD
   public void sendStdout(String text) {
     send(false, text);
   }
@@ -111,8 +92,6 @@
     send(true, text);
   }
 
-=======
->>>>>>> 222d4bae
   public void appendStdout(String text) {
     sendStdout(text + "\n");
   }
@@ -170,4 +149,5 @@
     list.add(getComm().createUpdateMessage(MSG_ID, ""));
     getComm().publish(list);
   }
+
 }
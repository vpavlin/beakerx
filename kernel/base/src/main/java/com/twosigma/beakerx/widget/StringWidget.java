--- conflicted
+++ resolved
@@ -22,10 +22,9 @@
 
 public abstract class StringWidget extends ValueWidget<String> {
 
-<<<<<<< HEAD
   public static final String PLACE_HOLDER = "placeholder";
   private String placeholder = "";
-=======
+
   public StringWidget() {
     super();
   }
@@ -33,7 +32,6 @@
   public StringWidget(Message parent) {
     super(parent);
   }
->>>>>>> 0634949c
 
   @Override
   protected HashMap<String, Serializable> content(HashMap<String, Serializable> content) {

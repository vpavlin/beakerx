--- conflicted
+++ resolved
@@ -43,15 +43,6 @@
     this.options = getStringArray(options);
     sendUpdate(OPTIONS_LABELS, options);
     sendUpdate(INDEX, 0);
-<<<<<<< HEAD
-    if (this instanceof SelectMultiple) {
-      setValue(options);
-    } else {
-      setValue(this.options[0]);
-    }
-
-=======
->>>>>>> ffd6f5cd
   }
 
   public Integer getSelectedOptionIndex(String option) {

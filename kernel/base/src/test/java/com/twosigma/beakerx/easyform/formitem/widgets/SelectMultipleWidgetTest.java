--- conflicted
+++ resolved
@@ -35,11 +35,7 @@
     //when
     widget.setValue(newValue);
     //then
-<<<<<<< HEAD
-    verifyMsgForProperty(kernel, SelectMultiple.VALUE, new Integer[]{1, 2});
-=======
     verifyMsgForProperty(kernel, SelectMultiple.VALUE, new String[]{"1", "2"});
->>>>>>> ffd6f5cd
     assertThat(widget.getValue()).isEqualTo(asList("1", "2"));
   }
 

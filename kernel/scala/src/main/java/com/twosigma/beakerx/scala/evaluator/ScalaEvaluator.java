--- conflicted
+++ resolved
@@ -66,10 +66,6 @@
     this.beakerxObjectFactory = beakerxObjectFactory;
     this.classLoader = newClassLoader();
     this.shell = createNewEvaluator();
-<<<<<<< HEAD
-    this.acshell = newAutoCompleteEvaluator();
-=======
->>>>>>> 39ac4d3a
   }
 
   @Override
@@ -97,10 +93,6 @@
   protected void doResetEnvironment() {
     this.classLoader = newClassLoader();
     this.shell = createNewEvaluator();
-<<<<<<< HEAD
-    this.acshell = newAutoCompleteEvaluator();
-=======
->>>>>>> 39ac4d3a
     executorService.shutdown();
     executorService = Executors.newSingleThreadExecutor();
   }

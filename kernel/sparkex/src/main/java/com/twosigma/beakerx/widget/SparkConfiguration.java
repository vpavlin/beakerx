--- conflicted
+++ resolved
@@ -72,13 +72,8 @@
     nameWidget.setPlaceholder("name");
     valueWidget.setPlaceholder("value");
     Button remove = new Button();
-<<<<<<< HEAD
-    remove.setDomClasses(new ArrayList<>(Arrays.asList("bx-button", "icon-close")));
-    PropertyItem propertyItem = new PropertyItem(name, value, remove);
-=======
     remove.setDescription("-");
     PropertyItem propertyItem = new PropertyItem(nameWidget, valueWidget, remove);
->>>>>>> 70e52c68
     remove.registerOnClick((content, message) -> this.properties.getWidget().removeDOMWidget(propertyItem));
     return propertyItem;
   }

--- conflicted
+++ resolved
@@ -19,11 +19,7 @@
 import com.twosigma.beakerx.evaluator.InternalVariable;
 import com.twosigma.beakerx.kernel.KernelFunctionality;
 import com.twosigma.beakerx.kernel.KernelManager;
-<<<<<<< HEAD
-import com.twosigma.beakerx.kernel.msg.MessageCreator;
-=======
 import com.twosigma.beakerx.kernel.msg.StacktraceHtmlPrinter;
->>>>>>> e73cf41f
 import com.twosigma.beakerx.message.Message;
 import org.apache.spark.SparkConf;
 import org.apache.spark.sql.SparkSession;
@@ -37,61 +33,35 @@
 
 public class SparkUI extends VBox implements SparkUIApi {
 
-<<<<<<< HEAD
   private static final String ACTIVE_SPARK_SESSION_EXISTS_IF_YOU_WANT_TO_CLOSE_IT_RUN_SPARK_CLOSE = "Active spark session exists. If you want to close it run 'spark.close()'";
 
-  public static final String SPARK_REPL_CLASS_OUTPUT_DIR = "spark.repl.class.outputDir";
-  public static final String SPARK_APP_NAME = "spark.app.name";
-  public static final String SPARK_MASTER = "spark.master";
-  public static final String SPARK_EXECUTOR_MEMORY = "spark.executor.memory";
-  public static final String SPARK_EXECUTOR_CORES = "spark.executor.cores";
-  public static final String SPARK_EXTRA_LISTENERS = "spark.extraListeners";
-  public static final String BEAKERX_ID = "beakerx.id";
-  public static final List<String> STANDARD_SETTINGS = Arrays.asList(SPARK_MASTER, SPARK_EXECUTOR_MEMORY, SPARK_EXECUTOR_CORES, SPARK_APP_NAME, BEAKERX_ID, SPARK_EXTRA_LISTENERS, SPARK_REPL_CLASS_OUTPUT_DIR);
-=======
->>>>>>> e73cf41f
   public static final String VIEW_NAME_VALUE = "SparkUIView";
   public static final String MODEL_NAME_VALUE = "SparkUIModel";
   public static final String SPARK_MASTER_DEFAULT = "local[*]";
   private static final String SPARK_APP_ID = "sparkAppId";
   public static final String ERROR_CREATING_SPARK_SESSION = "Error creating SparkSession, see the console log for more explanation";
 
+  private volatile static boolean active = false;
+
   private final SparkUIForm sparkUIForm;
   private VBox sparkUIFormPanel;
   private HBox statusPanel;
   private Map<Integer, SparkStateProgress> progressBarMap = new HashMap<>();
-<<<<<<< HEAD
-  private Text masterURL;
-  private Text executorMemory;
-  private Text executorCores;
-  private SparkConfiguration advancedOption;
-=======
-  private boolean active = false;
->>>>>>> e73cf41f
   private SparkFoldout jobPanel = null;
   private Message currentParentHeader = null;
   private SparkEngine sparkEngine;
   private SparkUiDefaults sparkUiDefaults;
-
-  private volatile static boolean active = false;
 
   SparkUI(SparkSession.Builder builder, SparkEngine.SparkEngineFactory sparkEngineFactory, SparkUiDefaults sparkUiDefaults) {
     super(new ArrayList<>());
     this.sparkUiDefaults = sparkUiDefaults;
     this.sparkUiDefaults.loadDefaults(builder);
     this.sparkEngine = sparkEngineFactory.create(builder);
-<<<<<<< HEAD
-    this.sparkConfig = new VBox(new ArrayList<>());
-    this.sparkConfigPanel = new VBox(singletonList(sparkConfig));
-    add(sparkConfigPanel);
-    createSparkView();
-=======
     this.sparkUIFormPanel = new VBox(new ArrayList<>());
     add(sparkUIFormPanel);
     SparkVariable.putSparkUI(this);
     this.sparkUIForm = new SparkUIForm(sparkEngine, this::initSparkContext);
     this.sparkUIFormPanel.add(sparkUIForm);
->>>>>>> e73cf41f
   }
 
   @Override
@@ -114,63 +84,9 @@
     return BeakerxWidget.VIEW_MODULE_VALUE;
   }
 
-<<<<<<< HEAD
-  private void createSparkView() {
-    this.masterURL = createMasterURL();
-    this.executorMemory = createExecutorMemory();
-    this.executorCores = createExecutorCores();
-    this.addConnectButton(createConnectButton());
-    this.addMasterUrl(masterURL);
-    this.addExecutorCores(executorCores);
-    this.addExecutorMemory(executorMemory);
-    this.advancedOption = new SparkConfiguration(sparkEngine.getAdvanceSettings(), sparkEngine.sparkVersion());
-    this.addAdvanceOptions(advancedOption);
-    this.sendUpdate("sparkDefaultMasterUrl", SPARK_MASTER_DEFAULT);
-  }
-
-  private Text createExecutorCores() {
-    Text cores = new Text();
-    cores.setDescription("Executor cores");
-    cores.setDomClasses(new ArrayList<>(Arrays.asList("bx-spark-config", "bx-spark-executor-cores")));
-    if (getSparkConf().contains(SPARK_EXECUTOR_CORES)) {
-      cores.setValue(getSparkConf().get(SPARK_EXECUTOR_CORES));
-    } else {
-      cores.setValue("10");
-    }
-    return cores;
-  }
-
-  private SparkConf getSparkConf() {
-    return sparkEngine.getSparkConf();
-  }
-
-  private Text createExecutorMemory() {
-    Text memory = new Text();
-    memory.setDescription("Executor Memory");
-    memory.setDomClasses(new ArrayList<>(Arrays.asList("bx-spark-config", "bx-spark-executor-memory")));
-    if (getSparkConf().contains(SPARK_EXECUTOR_MEMORY)) {
-      memory.setValue(getSparkConf().get(SPARK_EXECUTOR_MEMORY));
-    } else {
-      memory.setValue("8g");
-    }
-    return memory;
-  }
-
-  private Text createMasterURL() {
-    Text masterURL = new Text();
-    masterURL.setDescription("Master URL");
-    masterURL.setDomClasses(new ArrayList<>(Arrays.asList("bx-spark-config", "bx-spark-master-url")));
-    if (getSparkConf().contains(SPARK_MASTER)) {
-      masterURL.setValue(getSparkConf().get(SPARK_MASTER));
-    } else {
-      masterURL.setValue(SPARK_MASTER_DEFAULT);
-    }
-    return masterURL;
-=======
   @Override
   public void startSpinner(Message parentMessage) {
     this.sparkUIForm.startSpinner(parentMessage);
->>>>>>> e73cf41f
   }
 
   @Override
@@ -178,11 +94,12 @@
     this.sparkUIForm.stopSpinner();
   }
 
+
   private void initSparkContext(Message parentMessage) {
+    this.sparkUIForm.clearErrors();
     KernelFunctionality kernel = KernelManager.get();
-<<<<<<< HEAD
     if (SparkUI.isActive()) {
-      sendError(parentMessage, kernel, ACTIVE_SPARK_SESSION_EXISTS_IF_YOU_WANT_TO_CLOSE_IT_RUN_SPARK_CLOSE);
+      this.sparkUIForm.sendError(StacktraceHtmlPrinter.printRedBold(ACTIVE_SPARK_SESSION_EXISTS_IF_YOU_WANT_TO_CLOSE_IT_RUN_SPARK_CLOSE));
     } else {
       SparkVariable.putSparkUI(this);
       configureSparkContext(parentMessage, kernel);
@@ -190,9 +107,6 @@
   }
 
   private void configureSparkContext(Message parentMessage, KernelFunctionality kernel) {
-=======
-    this.sparkUIForm.clearErrors();
->>>>>>> e73cf41f
     try {
       TryResult configure = sparkEngine.configure(kernel, this, parentMessage);
       if (configure.isError()) {
@@ -211,17 +125,7 @@
     return sparkEngine.getOrCreate();
   }
 
-<<<<<<< HEAD
-  private void sendError(Message parentMessage, KernelFunctionality kernel, String message) {
-    KernelManager.get().publish(singletonList(MessageCreator.buildClearOutput(parentMessage, true)));
-    SimpleEvaluationObject seo = createSimpleEvaluationObject("", kernel, parentMessage, 1);
-    seo.error(message);
-  }
-
-  public void applicationStart() {
-=======
   private void applicationStart() {
->>>>>>> e73cf41f
     clearView();
     this.statusPanel = new SparkUIStatus(message -> getSparkSession().sparkContext().stop());
     add(this.statusPanel);
@@ -232,32 +136,11 @@
 
   @Override
   public void applicationEnd() {
-<<<<<<< HEAD
-    removeStatusPanel();
-    SparkUI.inActive();
-    addView();
-  }
-
-  private HBox createStatusPanel() {
-    Label appStatus = createAppStatus();
-    Button disconnect = createDisconnectButton();
-    HBox connectionPanel = new HBox(Arrays.asList(appStatus, disconnect));
-    connectionPanel.setDomClasses(new ArrayList<>(Arrays.asList("bx-status-panel")));
-    return connectionPanel;
-  }
-
-  private Label createAppStatus() {
-    Label appStatus = new Label();
-    appStatus.setValue("Connected");
-    appStatus.setDomClasses(new ArrayList<>(Arrays.asList("bx-connection-status", "connected")));
-    return appStatus;
-=======
     if (active) {
       removeStatusPanel();
       active = false;
       addView();
     }
->>>>>>> e73cf41f
   }
 
   private void removeStatusPanel() {
@@ -383,21 +266,20 @@
     }
   }
 
-<<<<<<< HEAD
-  public static boolean isActive() {
-    return SparkUI.active;
-  }
-
-  public static void active() {
-    SparkUI.active = true;
-  }
-
-  public static void inActive() {
-    SparkUI.active = false;
-=======
   @FunctionalInterface
   public interface OnSparkButtonAction {
     void run(Message message);
->>>>>>> e73cf41f
+  }
+
+  public static boolean isActive() {
+    return SparkUI.active;
+  }
+
+  public static void active() {
+    SparkUI.active = true;
+  }
+
+  public static void inActive() {
+    SparkUI.active = false;
   }
 }
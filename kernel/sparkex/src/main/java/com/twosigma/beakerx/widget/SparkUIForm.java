--- conflicted
+++ resolved
@@ -325,19 +325,16 @@
   public void setAllToEnabled() {
     this.profileManagement.getChildren().stream().map(x -> (ValueWidget) x).forEach(x -> x.setDisabled(false));
     this.advancedOption.setEnabledToAll();
-<<<<<<< HEAD
     this.connectButton.setDisabled(false);
     this.connectButton.setDomClasses(new ArrayList<>());
     this.masterURL.setDisabled(false);
     this.executorMemory.setDisabled(false);
     this.executorCores.setDisabled(false);
-=======
     refreshElementsAvailability();
   }
 
   public void refreshElementsAvailability(){
     removeButton.setDisabled(this.profile.getValue().equals(DEFAULT_PROFILE));
->>>>>>> adc8fd2e
   }
 
 }
/*
 *  Copyright 2018 TWO SIGMA OPEN SOURCE, LLC
 *
 *  Licensed under the Apache License, Version 2.0 (the "License");
 *  you may not use this file except in compliance with the License.
 *  You may obtain a copy of the License at
 *
 *         http://www.apache.org/licenses/LICENSE-2.0
 *
 *  Unless required by applicable law or agreed to in writing, software
 *  distributed under the License is distributed on an "AS IS" BASIS,
 *  WITHOUT WARRANTIES OR CONDITIONS OF ANY KIND, either express or implied.
 *  See the License for the specific language governing permissions and
 *  limitations under the License.
 */
package com.twosigma.beakerx.widget;

import com.twosigma.beakerx.TryResult;
import com.twosigma.beakerx.evaluator.InternalVariable;
import com.twosigma.beakerx.jvm.object.SimpleEvaluationObject;
import com.twosigma.beakerx.kernel.KernelFunctionality;
import com.twosigma.beakerx.kernel.KernelManager;
import com.twosigma.beakerx.message.Message;
import org.apache.spark.SparkConf;
import org.apache.spark.sql.SparkSession;

import java.util.Arrays;
import java.util.Collections;
import java.util.HashMap;
import java.util.List;
import java.util.Map;

import static com.twosigma.beakerx.kernel.PlainCode.createSimpleEvaluationObject;

public class SparkUIManager {

  public static final String SPARK_MASTER = "spark.master";
  public static final String SPARK_EXECUTOR_MEMORY = "spark.executor.memory";

  public static final String SPARK_EXECUTOR_CORES = "spark.executor.cores";
  public static final String SPARK_SESSION_NAME = "spark";
  public static final String CONNECT = "Start";
  private static final String SPARK_MASTER_DEFAULT = "local[*]";

  private final SparkUI sparkUI;
  private Map<Integer, SparkStateProgress> progressBarMap = new HashMap<>();
  private Text masterURL;
  private Text executorMemory;
  private Text executorCores;
  private SparkConfiguration advancedOption;

  private boolean active = false;

  private SparkManager sparkManager;

  private SparkFoldout jobPanel = null;

  public SparkUIManager(SparkUI sparkUI, SparkManager sparkManager) {
    this.sparkUI = sparkUI;
    this.sparkManager = sparkManager;
    SparkVariable.putSparkUIManager(this);
    createSparkView();
  }

  private void createSparkView() {
    this.masterURL = createMasterURL();
    this.executorMemory = createExecutorMemory();
    this.executorCores = createExecutorCores();
    this.sparkUI.addConnectButton(createConnectButton());
    this.sparkUI.addMasterUrl(masterURL);
    this.sparkUI.addExecutorCores(executorCores);
    this.sparkUI.addExecutorMemory(executorMemory);
    this.advancedOption = new SparkConfiguration();
    this.sparkUI.addAdvanceOptions(advancedOption);
  }

  private Text createExecutorCores() {
    Text cores = new Text();
    cores.setDescription("Executor cores");
    if (getSparkConf().contains(SPARK_EXECUTOR_CORES)) {
      cores.setValue(getSparkConf().get(SPARK_EXECUTOR_CORES));
    } else {
      cores.setValue("10");
    }
    return cores;
  }

  private SparkConf getSparkConf() {
    List<SparkConfiguration.Configuration> list = (this.advancedOption != null) ? this.advancedOption.getConfiguration() : Collections.EMPTY_LIST;
    return sparkManager.getSparkConf(list);
  }

  private Text createExecutorMemory() {
    Text masterURL = new Text();
    masterURL.setDescription("Executor Memory");
    if (getSparkConf().contains(SPARK_EXECUTOR_MEMORY)) {
      masterURL.setValue(getSparkConf().get(SPARK_EXECUTOR_MEMORY));
    } else {
      masterURL.setValue("8g");
    }
    return masterURL;
  }

  private Text createMasterURL() {
    Text masterURL = new Text();
    masterURL.setDescription("Master URL");
    if (getSparkConf().contains(SPARK_MASTER)) {
      masterURL.setValue(getSparkConf().get(SPARK_MASTER));
    } else {
      masterURL.setValue(SPARK_MASTER_DEFAULT);
    }
    return masterURL;
  }

  private Button createConnectButton() {
    Button connect = new Button();
    connect.setDescription(CONNECT);
    connect.registerOnClick((content, message) -> initSparkContext(message));
    return connect;
  }

  private void initSparkContext(Message parentMessage) {
    KernelFunctionality kernel = KernelManager.get();
    try {
      TryResult configure = sparkManager.configure(kernel, this, parentMessage);
      if (configure.isError()) {
        sendError(parentMessage, kernel, configure.error());
      } else {
        active = true;
      }
    } catch (Exception e) {
      sendError(parentMessage, kernel, e.getMessage());
    }
  }

  private SparkSession getSparkSession() {
    return sparkManager.getOrCreate();
  }

  private void sendError(Message parentMessage, KernelFunctionality kernel, String message) {
    SimpleEvaluationObject seo = createSimpleEvaluationObject("", kernel, parentMessage, 1);
    seo.error(message);
  }


  public void applicationStart() {
    sparkUI.clearView();
    sparkUI.addStatusPanel(createStatusPanel());
  }

  public void applicationEnd() {
    sparkUI.removeStatusPanel();
    active = false;
    sparkUI.addView();
  }

  private HBox createStatusPanel() {
    Label appStatus = createAppStatus();
    Button disconnect = createDisconnectButton();
    return new HBox(Arrays.asList(uiLink(), disconnect, appStatus));
  }

  private Label createAppStatus() {
    Label appStatus = new Label();
    appStatus.setValue("Connected to " + getSparkConf().get("spark.master"));
    return appStatus;
  }

  private Button createDisconnectButton() {
    Button disconnect = new Button();
    disconnect.registerOnClick((content, message) -> getSparkSession().sparkContext().stop());
    disconnect.setDescription("Disconnect");
    return disconnect;
  }

  private Message currentParentHeader = null;

  void startStage(int stageId, int numTasks) {
    if (InternalVariable.getParentHeader() != currentParentHeader) {
      currentParentHeader = InternalVariable.getParentHeader();
      jobPanel = initSparkFoldout(jobPanel);
    }
    SparkStateProgress intProgress = new SparkStateProgress(numTasks, stageId, stageId, jobLink(stageId), stageLink(stageId));
    intProgress.init();
<<<<<<< HEAD
    jobPanel.add(intProgress);
    progressBars.put(stageId, intProgress);
  }

  private SparkFoldout initSparkFoldout(SparkFoldout oldJobPanel) {
    if (oldJobPanel != null) {
      oldJobPanel.getLayout().setDisplayNone();
      oldJobPanel.close();
    }
=======
    clearJobPanel();
    jobPanel = createSparkFoldout();
    addSparkJobsToJobPanel(stageId, intProgress);
    jobPanel.display();
  }

  private void addSparkJobsToJobPanel(int stageId, SparkStateProgress intProgress) {
    progressBarMap.put(stageId, intProgress);
    jobPanel.add(intProgress);
  }

  private void clearJobPanel() {
    if (jobPanel != null) {
      jobPanel.getLayout().setDisplayNone();
      jobPanel.close();
    }
  }

  private SparkFoldout createSparkFoldout() {
>>>>>>> 8a3ffceb
    Label label = new Label();
    label.setValue("Spark progress");
    SparkFoldout jobPanel = new SparkFoldout();
    jobPanel.add(label);
<<<<<<< HEAD
    jobPanel.display();
=======
>>>>>>> 8a3ffceb
    return jobPanel;
  }

  void endStage(int stageId) {
    SparkStateProgress sparkStateProgress = progressBarMap.get(stageId);
    sparkStateProgress.hide();
  }

  void taskStart(int stageId, long taskId) {
    SparkStateProgress intProgress = progressBarMap.get(stageId);
    intProgress.addActive();
  }

  void taskEnd(int stageId, long taskId) {
    SparkStateProgress intProgress = progressBarMap.get(stageId);
    intProgress.addDone();
  }

  private HTML uiLink() {
    if (this.sparkManager.sparkContext().uiWebUrl().isDefined()) {
      HTML html = new HTML();
      html.setValue("<a target=\"_blank\" href=\"" + getSparkSession().sparkContext().uiWebUrl().get() + "\">Spark UI" + "</a>");
      return html;
    } else {
      HTML html = new HTML();
      html.setValue("<a target=\"_blank\" href=\"\">Spark UI " + "</a>");
      return html;
    }
  }

  private String stageLink(int stageId) {
    if (getSparkSession().sparkContext().uiWebUrl().isDefined()) {
      return getSparkSession().sparkContext().uiWebUrl().get() + "/stages/stage/?id=" + stageId + "&attempt=0";
    } else {
      return "";
    }
  }

  private String jobLink(int jobId) {
    if (getSparkSession().sparkContext().uiWebUrl().isDefined()) {
      return getSparkSession().sparkContext().uiWebUrl().get() + "/jobs/job/?id=" + jobId;
    } else {
      return "";
    }
  }

  public void cancelAllJobs() {
    getSparkSession().sparkContext().cancelAllJobs();
  }

  public boolean isActive() {
    return active;
  }

  public Text getMasterURL() {
    return masterURL;
  }

  public Text getExecutorMemory() {
    return executorMemory;
  }

  public Text getExecutorCores() {
    return executorCores;
  }

  public List<SparkConfiguration.Configuration> getAdvancedOptions() {
    return this.advancedOption.getConfiguration();
  }
}<|MERGE_RESOLUTION|>--- conflicted
+++ resolved
@@ -182,9 +182,8 @@
     }
     SparkStateProgress intProgress = new SparkStateProgress(numTasks, stageId, stageId, jobLink(stageId), stageLink(stageId));
     intProgress.init();
-<<<<<<< HEAD
     jobPanel.add(intProgress);
-    progressBars.put(stageId, intProgress);
+    progressBarMap.put(stageId, intProgress);
   }
 
   private SparkFoldout initSparkFoldout(SparkFoldout oldJobPanel) {
@@ -192,35 +191,11 @@
       oldJobPanel.getLayout().setDisplayNone();
       oldJobPanel.close();
     }
-=======
-    clearJobPanel();
-    jobPanel = createSparkFoldout();
-    addSparkJobsToJobPanel(stageId, intProgress);
-    jobPanel.display();
-  }
-
-  private void addSparkJobsToJobPanel(int stageId, SparkStateProgress intProgress) {
-    progressBarMap.put(stageId, intProgress);
-    jobPanel.add(intProgress);
-  }
-
-  private void clearJobPanel() {
-    if (jobPanel != null) {
-      jobPanel.getLayout().setDisplayNone();
-      jobPanel.close();
-    }
-  }
-
-  private SparkFoldout createSparkFoldout() {
->>>>>>> 8a3ffceb
     Label label = new Label();
     label.setValue("Spark progress");
     SparkFoldout jobPanel = new SparkFoldout();
     jobPanel.add(label);
-<<<<<<< HEAD
     jobPanel.display();
-=======
->>>>>>> 8a3ffceb
     return jobPanel;
   }
 

--- conflicted
+++ resolved
@@ -23,15 +23,7 @@
 import org.apache.spark.SparkConf;
 import org.apache.spark.sql.SparkSession;
 
-<<<<<<< HEAD
 import java.util.*;
-=======
-import java.util.Arrays;
-import java.util.Collections;
-import java.util.HashMap;
-import java.util.List;
-import java.util.Map;
->>>>>>> 8a3ffceb
 
 import static com.twosigma.beakerx.kernel.PlainCode.createSimpleEvaluationObject;
 
@@ -147,12 +139,8 @@
 
   public void applicationStart() {
     sparkUI.clearView();
-<<<<<<< HEAD
-    statusPanel = createStatusPanel();
+    sparkUI.addStatusPanel(createStatusPanel());
     sparkUI.sendUpdate("sparkAppId", sparkManager.getSparkAppId());
-=======
-    sparkUI.addStatusPanel(createStatusPanel());
->>>>>>> 8a3ffceb
   }
 
   public void applicationEnd() {
@@ -164,24 +152,15 @@
   private HBox createStatusPanel() {
     Label appStatus = createAppStatus();
     Button disconnect = createDisconnectButton();
-<<<<<<< HEAD
-    HBox statusPanel = new HBox(Arrays.asList(uiLink(), appStatus, disconnect));
-    statusPanel.setDomClasses(new ArrayList<>(Arrays.asList("bx-status-panel")));
-    sparkUI.add(statusPanel);
-    return statusPanel;
-=======
-    return new HBox(Arrays.asList(uiLink(), disconnect, appStatus));
->>>>>>> 8a3ffceb
+    HBox connectionPanel = new HBox(Arrays.asList(uiLink(), appStatus, disconnect));
+    connectionPanel.setDomClasses(new ArrayList<>(Arrays.asList("bx-status-panel")));
+    return connectionPanel;
   }
 
   private Label createAppStatus() {
     Label appStatus = new Label();
-<<<<<<< HEAD
+    appStatus.setValue("Connected to " + getSparkConf().get("spark.master"));
     appStatus.setDomClasses(new ArrayList<>(Arrays.asList("bx-connection-status", "connected")));
-    appStatus.setValue(this.sparkManager.getSparkConf().get("spark.master"));
-=======
-    appStatus.setValue("Connected to " + getSparkConf().get("spark.master"));
->>>>>>> 8a3ffceb
     return appStatus;
   }
 

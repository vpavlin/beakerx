--- conflicted
+++ resolved
@@ -98,13 +98,6 @@
     public void cancelAllJobs() {
 
     }
-<<<<<<< HEAD
-=======
-
-    @Override
-    public boolean isActive() {
-      return false;
-    }
 
     @Override
     public void startSpinner(Message message) {
@@ -115,6 +108,5 @@
     public void stopSpinner() {
 
     }
->>>>>>> e73cf41f
   }
 }
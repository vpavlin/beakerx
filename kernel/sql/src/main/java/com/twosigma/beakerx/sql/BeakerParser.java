--- conflicted
+++ resolved
@@ -41,13 +41,8 @@
   public static final String NO_DATASOURCES_ERROR = "No datasource";
 
   protected final JDBCClient jdbcClient;
-<<<<<<< HEAD
   
   private BeakerXClient client;
-=======
-
-  private NamespaceClient client;
->>>>>>> 1fd1a8cc
   private ConnectionStringHolder dbURI;
   private Map<String, String> inputs = new HashMap<>();
   private Set<String> outputs = new HashSet<>();

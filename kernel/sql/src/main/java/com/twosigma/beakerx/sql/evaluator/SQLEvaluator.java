--- conflicted
+++ resolved
@@ -71,18 +71,13 @@
     this(id, sId, new BeakerCellExecutor("sql"), new TempFolderFactoryImpl(), evaluatorParameters, beakerxClient);
   }
 
-<<<<<<< HEAD
-  public SQLEvaluator(String id, String sId, CellExecutor cellExecutor, TempFolderFactory tempFolderFactory, EvaluatorParameters evaluatorParameters, BeakerXClient beakerxClient) {
-    super(id, sId, cellExecutor, tempFolderFactory, evaluatorParameters, beakerxClient);
-    packageId = "com.twosigma.beaker.sql.bkr" + shellId.split("-")[0];
-=======
   public SQLEvaluator(String id,
                       String sId,
                       CellExecutor cellExecutor,
                       TempFolderFactory tempFolderFactory,
-                      EvaluatorParameters evaluatorParameters) {
-    super(id, sId, cellExecutor, tempFolderFactory, evaluatorParameters);
->>>>>>> 1fd1a8cc
+                      EvaluatorParameters evaluatorParameters,
+                      BeakerXClient beakerxClient) {
+    super(id, sId, cellExecutor, tempFolderFactory, evaluatorParameters,beakerxClient);
     cps = new ClasspathScanner();
     sac = createSqlAutocomplete(cps);
     loader = reloadClassLoader();

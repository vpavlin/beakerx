--- conflicted
+++ resolved
@@ -45,16 +45,16 @@
 import com.twosigma.beakerx.util.BeakerXSystem;
 import com.twosigma.beakerx.util.BeakerXSystemImpl;
 
+import java.io.IOException;
 import java.util.Arrays;
 import java.util.HashMap;
 import java.util.List;
 import java.util.Map;
 import java.util.logging.Logger;
 
+
 public class SQL extends Kernel {
-
   private final static Logger logger = Logger.getLogger(SQL.class.getName());
-  public static final String BEAKERX_SQL_DEFAULT_JDBC = "BEAKERX_SQL_DEFAULT_JDBC";
 
   private SQL(String sessionId, Evaluator evaluator, KernelSocketsFactory kernelSocketsFactory) {
     super(sessionId, evaluator, kernelSocketsFactory, new SQLCustomMagicCommandsImpl());
@@ -74,40 +74,23 @@
     return new SQLKernelInfoHandler(kernel);
   }
 
-<<<<<<< HEAD
-  public static void main(final String[] args) throws InterruptedException, IOException {
-=======
-
   public static void main(final String[] args) {
->>>>>>> 1fd1a8cc
     KernelRunner.run(() -> {
       String id = uuid();
       KernelConfigurationFile configurationFile = new KernelConfigurationFile(args);
       KernelSocketsFactoryImpl kernelSocketsFactory = new KernelSocketsFactoryImpl(
-<<<<<<< HEAD
               configurationFile);
-      EvaluatorParameters params = getKernelParameters();
-      SQLEvaluator evaluator = new SQLEvaluator(id,
-              id,
-              params,
-              NamespaceClient.create(id, configurationFile));
-      evaluator.setShellOptions(params);
-=======
-              new KernelConfigurationFile(args));
       EvaluatorParameters params = getKernelParameters(new BeakerXSystemImpl());
-      SQLEvaluator evaluator = new SQLEvaluator(id, id, params);
->>>>>>> 1fd1a8cc
+      SQLEvaluator evaluator = new SQLEvaluator(id, id, params,NamespaceClient.create(id, configurationFile));
       return new SQL(id, evaluator, kernelSocketsFactory);
     });
   }
 
+
   static EvaluatorParameters getKernelParameters(BeakerXSystem beakerXSystem) {
     Map<String, Object> kernelParameters = new HashMap<>();
     kernelParameters.put(IMPORTS, new DefaultJVMVariables().getImports());
-<<<<<<< HEAD
-=======
     kernelParameters = getDefaultConnectionString(beakerXSystem, kernelParameters);
->>>>>>> 1fd1a8cc
     return new EvaluatorParameters(kernelParameters);
   }
 
@@ -121,6 +104,7 @@
     }
     return kernelParameters;
   }
+
 
   static class SQLCustomMagicCommandsImpl implements CustomMagicCommandsFactory {
     @Override

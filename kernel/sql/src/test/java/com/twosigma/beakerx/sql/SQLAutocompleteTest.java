/*
 *  Copyright 2017 TWO SIGMA OPEN SOURCE, LLC
 *
 *  Licensed under the Apache License, Version 2.0 (the "License");
 *  you may not use this file except in compliance with the License.
 *  You may obtain a copy of the License at
 *
 *         http://www.apache.org/licenses/LICENSE-2.0
 *
 *  Unless required by applicable law or agreed to in writing, software
 *  distributed under the License is distributed on an "AS IS" BASIS,
 *  WITHOUT WARRANTIES OR CONDITIONS OF ANY KIND, either express or implied.
 *  See the License for the specific language governing permissions and
 *  limitations under the License.
 */
package com.twosigma.beakerx.sql;

import com.twosigma.beakerx.KernelTest;
import com.twosigma.beakerx.autocomplete.AutocompleteResult;
import com.twosigma.beakerx.evaluator.EvaluatorTest;
import com.twosigma.beakerx.kernel.KernelManager;
import com.twosigma.beakerx.jvm.object.SimpleEvaluationObject;
import com.twosigma.beakerx.kernel.EvaluatorParameters;
import com.twosigma.beakerx.sql.evaluator.SQLEvaluator;
import org.junit.After;
import org.junit.Before;
import org.junit.Test;

import java.util.HashMap;
import java.util.Map;

import static com.twosigma.beakerx.evaluator.EvaluatorTest.getTestTempFolderFactory;
import static com.twosigma.beakerx.evaluator.TestBeakerCellExecutor.cellExecutor;
import static com.twosigma.beakerx.sql.magic.command.DataSourcesMagicCommand.DATASOURCES;
import static com.twosigma.beakerx.sql.magic.command.DefaultDataSourcesMagicCommand.DEFAULT_DATASOURCE;
import static org.assertj.core.api.Assertions.assertThat;

public class SQLAutocompleteTest {

  private SQLEvaluator sqlEvaluator;
  private KernelTest kernelTest;

  @Before
  public void setUp() throws Exception {
<<<<<<< HEAD
    sqlEvaluator = new SQLEvaluator("shellId1", "sessionId1", cellExecutor(), getTestTempFolderFactory(), kernelParameters(), new EvaluatorTest.BeakexClientTestImpl());
    sqlEvaluator.setShellOptions(kernelParameters());
=======
    sqlEvaluator = new SQLEvaluator("shellId1", "sessionId1", cellExecutor(), getTestTempFolderFactory(), kernelParameters());
>>>>>>> 1fd1a8cc
    kernelTest = new KernelTest("id1", sqlEvaluator);
  }

  @After
  public void tearDown() throws Exception {
    KernelManager.register(null);
    kernelTest.exit();
  }

  @Test
  public void shouldAutocompleteTo_s() throws Exception {
    //when
    AutocompleteResult autocomplete = sqlEvaluator.autocomplete(
            "s", 1);
    //then
    assertThat(autocomplete.getMatches()).isNotEmpty();
    assertThat(autocomplete.getStartIndex()).isEqualTo(0);
  }

  @Test
  public void shouldAutocompleteToValues() throws Exception {
    //given
    givenColorTable();
    //when
    String code = "INSERT INTO color (id, name, code) VALU";
    AutocompleteResult autocomplete = sqlEvaluator.autocomplete(code, code.length());
    //then
    assertThat(autocomplete.getMatches()).isNotEmpty();
    assertThat(autocomplete.getStartIndex()).isEqualTo(35);
  }

  @Test
  public void shouldAutocompleteToPercentPercentbeakerD() throws Exception {
    //given
    givenColorTable();
    //when
    String code = "%%beakerD";
    AutocompleteResult autocomplete = sqlEvaluator.autocomplete(code, code.length());
    //then
    assertThat(autocomplete.getMatches()).isNotEmpty();
    assertThat(autocomplete.getStartIndex()).isEqualTo(0);
  }

  @Test
  public void shouldAutocompleteAfterSpace() throws Exception {
    //given
    givenColorTable();
    //when
    String code = "%%beakerDB ";
    AutocompleteResult autocomplete = sqlEvaluator.autocomplete(code, code.length());
    //then
    assertThat(autocomplete.getMatches()).isNotEmpty();
    assertThat(autocomplete.getStartIndex()).isEqualTo(code.length());
  }

  private void givenColorTable() {
    SimpleEvaluationObject seo = new SimpleEvaluationObject(SQLForColorTable.CREATE_AND_SELECT_ALL);
    sqlEvaluator.evaluate(seo, SQLForColorTable.CREATE_AND_SELECT_ALL);
  }

  private EvaluatorParameters kernelParameters() {
    Map<String, Object> params = new HashMap<>();
    params.put(DATASOURCES, "chemistry=jdbc:h2:mem:chemistry");
    params.put(DEFAULT_DATASOURCE, "jdbc:h2:mem:db1");
    return new EvaluatorParameters(params);
  }
}<|MERGE_RESOLUTION|>--- conflicted
+++ resolved
@@ -42,12 +42,7 @@
 
   @Before
   public void setUp() throws Exception {
-<<<<<<< HEAD
-    sqlEvaluator = new SQLEvaluator("shellId1", "sessionId1", cellExecutor(), getTestTempFolderFactory(), kernelParameters(), new EvaluatorTest.BeakexClientTestImpl());
-    sqlEvaluator.setShellOptions(kernelParameters());
-=======
     sqlEvaluator = new SQLEvaluator("shellId1", "sessionId1", cellExecutor(), getTestTempFolderFactory(), kernelParameters());
->>>>>>> 1fd1a8cc
     kernelTest = new KernelTest("id1", sqlEvaluator);
   }
 

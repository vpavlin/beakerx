--- conflicted
+++ resolved
@@ -38,12 +38,7 @@
 
   @BeforeClass
   public static void setUpClass() throws Exception {
-<<<<<<< HEAD
-    evaluator = new SQLEvaluator("shellId1", "sessionId1", cellExecutor(), getTestTempFolderFactory(), kernelParameters(), new EvaluatorTest.BeakexClientTestImpl());
-    evaluator.setShellOptions(kernelParameters());
-=======
     evaluator = new SQLEvaluator("shellId1", "sessionId1", cellExecutor(), getTestTempFolderFactory(), kernelParameters());
->>>>>>> 1fd1a8cc
   }
 
   @AfterClass

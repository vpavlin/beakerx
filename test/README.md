--- conflicted
+++ resolved
@@ -21,9 +21,5 @@
 ## Run the tests
 
 ```
-<<<<<<< HEAD
-python ./run_notebook.py && python ./run_tests.py
-=======
 source activate beakerx && python ./run_tests.py
->>>>>>> ffd6f5cd
 ```